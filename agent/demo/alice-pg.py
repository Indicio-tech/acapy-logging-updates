import subprocess
import time
import requests
import random
import sys
import json
from demo_utils import *


"""
Docker version:
PORTS="5000:5000 10000:10000" ../scripts/run_docker -it http 0.0.0.0 10000 -ot http --admin 0.0.0.0 5000 -e "http://host.docker.internal:10000" --accept-requests --accept-invites
"""
# detect runmode and set hostnames accordingly
run_mode = os.getenv('RUNMODE')

internal_host = "127.0.0.1"
external_host = "localhost"

if run_mode == 'docker':
    internal_host = "host.docker.internal"
    external_host = "host.docker.internal"

# some globals that are required by the hook code
webhook_port = int(sys.argv[1])
in_port_1  = webhook_port + 1
in_port_2  = webhook_port + 2
in_port_3  = webhook_port + 3
admin_port = webhook_port + 4
admin_url  = 'http://' + internal_host + ':' + str(admin_port)

# url mapping for rest hook callbacks
urls = (
  '/webhooks/topic/(.*)/', 'alice_webhooks'
)

# agent webhook callbacks
class alice_webhooks(webhooks):
    def handle_credentials(self, state, message):
        global admin_url
        credential_exchange_id = message['credential_exchange_id']
        s_print("Credential: state=", state, ", credential_exchange_id=", credential_exchange_id)

        if state == 'offer_received':
            print("#15 After receiving credential offer, send credential request")
            resp = requests.post(admin_url + '/credential_exchange/' + credential_exchange_id + '/send-request')
            assert resp.status_code == 200
            return ""

        return ""

    def handle_presentations(self, state, message):
        global admin_url
        presentation_exchange_id = message['presentation_exchange_id']
        s_print("Presentation: state=", state, ", presentation_exchange_id=", presentation_exchange_id)

        if state == 'request_received':
            print("#24 Query for credentials in the wallet that satisfy the proof request")
            # select credentials to provide for the proof
            creds = requests.get(admin_url + '/presentation_exchange/' + presentation_exchange_id + '/credentials')
            assert creds.status_code == 200
            credentials = json.loads(creds.text)

            # include self-attested attributes (not included in credentials)
            revealed = {}
            self_attested = {}
            predicates = {}

            # Use the first available credentials to satisfy the proof request
            for attr in credentials['attrs']:
                if 0 < len(credentials['attrs'][attr]):
                    revealed[attr] = {
                        'cred_id': credentials['attrs'][attr][0]['cred_info']['referent'],
                        'revealed': True
                    }
                else:
                    self_attested[attr] = 'my self-attested value'

            for attr in credentials['predicates']:
                predicates[attr] = {'cred_id': credentials['predicates'][attr][0]['cred_info']['referent']}

            print("#25 Generate the proof")
            proof = {
                "name": message["presentation_request"]["name"],
                "version": message["presentation_request"]["version"], 
                "requested_predicates": predicates, 
                "requested_attributes": revealed, 
                "self_attested_attributes": self_attested
            }
            print("#26 Send the proof to X")
            resp = requests.post(admin_url + '/presentation_exchange/' + presentation_exchange_id + '/send_presentation',
                json=proof)
            assert resp.status_code == 200

            return ""

        return ""


def main():
<<<<<<< HEAD
    # TODO genesis transactions from file or url
    with open('local-genesis.txt', 'r') as genesis_file:
        genesis = genesis_file.read()
    #genesis = genesis.replace("\n", " ")
=======
    if run_mode == 'docker':
        genesis = requests.get('http://host.docker.internal:9000/genesis').text
    else:
        with open('local-genesis.txt', 'r') as genesis_file:
            genesis = genesis_file.read()
>>>>>>> 73ad5a1f
    #print(genesis)

    # TODO seed from input parameter; optionally register the DID
    rand_name = str(random.randint(100000, 999999))
    seed = ('my_seed_000000000000000000000000' + rand_name)[-32:]
    alias = 'Alice Agent'
    register_did = False # Alice doesn't need to register her did
    if register_did:
        print("Registering", alias, "with seed", seed)
        ledger_url = 'http://' + external_host + ':9000'
        headers = {"accept": "application/json"}
        data = {"alias": alias, "seed": seed, "role": "TRUST_ANCHOR"}
        resp = requests.post(ledger_url+'/register', json=data)
        assert resp.status_code == 200
        nym_info = resp.text
        print(nym_info)

    # run app and respond to agent webhook callbacks (run in background)
    g_vars = globals()
    webhook_thread = background_hook_thread(urls, g_vars)
    time.sleep(3.0)
    print("Web hooks is running!")

    print("#7 Provision an agent and wallet, get back configuration details")
    # start agent sub-process
    endpoint_url  = 'http://' + internal_host + ':' + str(in_port_1)
    wallet_name = 'alice'+rand_name
    wallet_key  = 'alice'+rand_name
    python_path = ".."
<<<<<<< HEAD
    webhook_url = "http://localhost:" + str(webhook_port) + "/webhooks"
    (agent_proc, t1, t2) =  start_agent_subprocess('alice', genesis, seed, endpoint_url, in_port_1, in_port_2, in_port_3, admin_port,
                                            'indy', wallet_name, wallet_key, python_path, webhook_url, run_subprocess=True)
=======
    webhook_url = "http://" + external_host + ':' + str(webhook_port) + "/webhooks"
    (agent_proc, t1, t2) =  start_agent_subprocess(genesis, seed, endpoint_url, in_port_1, in_port_2, in_port_3, admin_port,
                                            'indy', wallet_name, wallet_key, python_path, webhook_url)
>>>>>>> 73ad5a1f
    time.sleep(3.0)
    print("Admin url is at:", admin_url)
    print("Endpoint url is at:", endpoint_url)

    try:
        # check swagger content
        resp = requests.get(admin_url+'/api/docs/swagger.json')
        assert resp.status_code == 200
        p = resp.text
        assert 'Indy Catalyst Agent' in p

        # respond to an invitation
        print("#9 Input faber.py invitation details")
        details = input('invite details: ')
        resp = requests.post(admin_url+'/connections/receive-invitation', json=details)
        assert resp.status_code == 200
        connection = json.loads(resp.text)
        print('invitation response:', connection)
        conn_id = connection['connection_id']

        time.sleep(3.0)
        option = input('(3) Send Message (X) Exit? [3/X]')
        while option != 'X' and option != 'x':
            if option == '3':
                msg = input('Enter message:')
                resp = requests.post(admin_url+'/connections/' + conn_id + '/send-message', json={'content': msg})
                assert resp.status_code == 200

            option = input('(3) Send Message (X) Exit? [3/X]')

    except Exception as e:
        print(e)
    finally:
        if agent_proc:
            time.sleep(2.0)
            agent_proc.terminate()
            try:
                agent_proc.wait(timeout=0.5)
                print('== subprocess exited with rc =', agent_proc.returncode)
            except subprocess.TimeoutExpired:
                print('subprocess did not terminate in time')
        sys.exit()

if __name__ == "__main__":
    main()<|MERGE_RESOLUTION|>--- conflicted
+++ resolved
@@ -98,19 +98,11 @@
 
 
 def main():
-<<<<<<< HEAD
-    # TODO genesis transactions from file or url
-    with open('local-genesis.txt', 'r') as genesis_file:
-        genesis = genesis_file.read()
-    #genesis = genesis.replace("\n", " ")
-=======
     if run_mode == 'docker':
         genesis = requests.get('http://host.docker.internal:9000/genesis').text
     else:
         with open('local-genesis.txt', 'r') as genesis_file:
             genesis = genesis_file.read()
->>>>>>> 73ad5a1f
-    #print(genesis)
 
     # TODO seed from input parameter; optionally register the DID
     rand_name = str(random.randint(100000, 999999))
@@ -139,15 +131,9 @@
     wallet_name = 'alice'+rand_name
     wallet_key  = 'alice'+rand_name
     python_path = ".."
-<<<<<<< HEAD
-    webhook_url = "http://localhost:" + str(webhook_port) + "/webhooks"
+    webhook_url = "http://" + external_host + ':' + str(webhook_port) + "/webhooks"
     (agent_proc, t1, t2) =  start_agent_subprocess('alice', genesis, seed, endpoint_url, in_port_1, in_port_2, in_port_3, admin_port,
                                             'indy', wallet_name, wallet_key, python_path, webhook_url, run_subprocess=True)
-=======
-    webhook_url = "http://" + external_host + ':' + str(webhook_port) + "/webhooks"
-    (agent_proc, t1, t2) =  start_agent_subprocess(genesis, seed, endpoint_url, in_port_1, in_port_2, in_port_3, admin_port,
-                                            'indy', wallet_name, wallet_key, python_path, webhook_url)
->>>>>>> 73ad5a1f
     time.sleep(3.0)
     print("Admin url is at:", admin_url)
     print("Endpoint url is at:", endpoint_url)
