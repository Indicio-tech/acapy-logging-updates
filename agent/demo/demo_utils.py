import subprocess
import time
import threading
import os
import json
import web
import logging


####################################################
# run background services to receive web hooks
####################################################
# agent webhook callbacks
class webhooks:
    def GET(self, topic):
        # just for testing; all indy-cat agent hooks are POST requests
        s_print("GET: topic=", topic)
        return ""

    def POST(self, topic):
        message = json.loads(web.data())

        # dispatch based on the topic type
        if topic == "connections":
            return self.handle_connections(message["state"], message)

        elif topic == "credentials":
            return self.handle_credentials(message["state"], message)

        elif topic == "presentations":
            return self.handle_presentations(message["state"], message)

        elif topic == "get-active-menu":
            return self.handle_get_active_menu(message)

        elif topic == "perform-menu-action":
            return self.handle_perform_menu_action(message)

        else:
            s_print("Callback: topic=", topic, ", message=", message)
            return ""

            return self.handle_connections(message["state"], message)

    def handle_connections(self, state, message):
        conn_id = message["connection_id"]
        s_print("Connection: state=", state, ", connection_id=", conn_id)
        return ""

    def handle_credentials(self, state, message):
        credential_exchange_id = message["credential_exchange_id"]
        s_print(
            "Credential: state=",
            state,
            ", credential_exchange_id=",
            credential_exchange_id,
        )
        return ""

    def handle_presentations(self, state, message):
        presentation_exchange_id = message["presentation_exchange_id"]
        s_print(
            "Presentation: state=",
            state,
            ", presentation_exchange_id=",
            presentation_exchange_id,
        )
        return ""

    def handle_get_active_menu(self, message):
        s_print("Get active menu: message=", message)
        return ""

    def handle_perform_menu_action(self, message):
        s_print("Handle menu action: message=", message)
        return ""


def background_hook_service(urls, g_vars):
    # run app and respond to agent webhook callbacks (run in background)
    # port number has to be the first command line arguement
    # pass in urls
    app = web.application(urls, g_vars)
    app.run()


def background_hook_thread(urls, g_vars):
    # run app and respond to agent webhook callbacks (run in background)
    webhook_thread = threading.Thread(
        target=background_hook_service, args=(urls, g_vars)
    )
    webhook_thread.daemon = True
    webhook_thread.start()
    print("Web hooks is running!")
    return webhook_thread


####################################################
# run indy-cat agent as a sub-process
####################################################
s_print_lock = threading.Lock()


def s_print(*a, **b):
    """Thread safe print function"""
    with s_print_lock:
        print(*a, **b)


def output_reader(proc):
    for line in iter(proc.stdout.readline, b""):
        s_print("got line: {0}".format(line.decode("utf-8")), end="")
        pass


def stderr_reader(proc):
    for line in iter(proc.stderr.readline, b""):
        s_print("got line: {0}".format(line.decode("utf-8")), end="")
        pass


def start_agent_subprocess(
    genesis,
    seed,
    endpoint_url,
    in_port_1,
    in_port_2,
    in_port_3,
    admin_port,
    wallet_type,
    wallet_name,
    wallet_key,
    python_path,
    webhook_url,
):
    my_env = os.environ.copy()
    my_env["PYTHONPATH"] = python_path

    # start and expose a REST callback service
    my_env["WEBHOOK_URL"] = webhook_url
    print("Webhook url is at", my_env["WEBHOOK_URL"])

    # start agent sub-process
<<<<<<< HEAD
    agent_proc = subprocess.Popen(
        [
            "python3",
            "../scripts/icatagent",
            "--inbound-transport",
            "http",
            "0.0.0.0",
            str(in_port_1),
            "--inbound-transport",
            "http",
            "0.0.0.0",
            str(in_port_2),
            "--inbound-transport",
            "ws",
            "0.0.0.0",
            str(in_port_3),
            "--endpoint",
            endpoint_url,
            "--outbound-transport",
            "ws",
            "--outbound-transport",
            "http",
            "--genesis-transactions",
            genesis,
            "--auto-respond-messages",
            "--accept-invites",
            "--accept-requests",
            "--wallet-type",
            wallet_type,
            "--wallet-name",
            wallet_name,
            "--wallet-key",
            wallet_key,
            "--seed",
            seed,
            "--admin",
            "0.0.0.0",
            str(admin_port),
        ],
        stdout=subprocess.PIPE,
        stderr=subprocess.PIPE,
        env=my_env,
    )
=======
    agent_proc = subprocess.Popen(['python3', 'scripts/icatagent', 
                            '--inbound-transport', 'http', '0.0.0.0', str(in_port_1), 
                            '--inbound-transport', 'http', '0.0.0.0', str(in_port_2), 
                            '--inbound-transport', 'ws', '0.0.0.0', str(in_port_3),
                            '--endpoint', endpoint_url,
                            '--outbound-transport', 'ws', 
                            '--outbound-transport', 'http', 
                            '--genesis-transactions', genesis,
                            '--auto-respond-messages',
                            '--accept-invites', '--accept-requests',
                            '--wallet-type', wallet_type,
                            '--wallet-name', wallet_name,
                            '--wallet-key', wallet_key,
                            '--seed', seed,
                            '--admin', '0.0.0.0', str(admin_port)],
                            stdout=subprocess.PIPE,
                            stderr=subprocess.PIPE,
                            env=my_env)
>>>>>>> 2f1b4102
    time.sleep(0.5)
    t1 = threading.Thread(target=output_reader, args=(agent_proc,))
    t1.start()
    t2 = threading.Thread(target=stderr_reader, args=(agent_proc,))
    t2.start()

    return (agent_proc, t1, t2)<|MERGE_RESOLUTION|>--- conflicted
+++ resolved
@@ -141,51 +141,6 @@
     print("Webhook url is at", my_env["WEBHOOK_URL"])
 
     # start agent sub-process
-<<<<<<< HEAD
-    agent_proc = subprocess.Popen(
-        [
-            "python3",
-            "../scripts/icatagent",
-            "--inbound-transport",
-            "http",
-            "0.0.0.0",
-            str(in_port_1),
-            "--inbound-transport",
-            "http",
-            "0.0.0.0",
-            str(in_port_2),
-            "--inbound-transport",
-            "ws",
-            "0.0.0.0",
-            str(in_port_3),
-            "--endpoint",
-            endpoint_url,
-            "--outbound-transport",
-            "ws",
-            "--outbound-transport",
-            "http",
-            "--genesis-transactions",
-            genesis,
-            "--auto-respond-messages",
-            "--accept-invites",
-            "--accept-requests",
-            "--wallet-type",
-            wallet_type,
-            "--wallet-name",
-            wallet_name,
-            "--wallet-key",
-            wallet_key,
-            "--seed",
-            seed,
-            "--admin",
-            "0.0.0.0",
-            str(admin_port),
-        ],
-        stdout=subprocess.PIPE,
-        stderr=subprocess.PIPE,
-        env=my_env,
-    )
-=======
     agent_proc = subprocess.Popen(['python3', 'scripts/icatagent', 
                             '--inbound-transport', 'http', '0.0.0.0', str(in_port_1), 
                             '--inbound-transport', 'http', '0.0.0.0', str(in_port_2), 
@@ -204,7 +159,6 @@
                             stdout=subprocess.PIPE,
                             stderr=subprocess.PIPE,
                             env=my_env)
->>>>>>> 2f1b4102
     time.sleep(0.5)
     t1 = threading.Thread(target=output_reader, args=(agent_proc,))
     t1.start()
