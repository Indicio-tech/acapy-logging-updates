--- conflicted
+++ resolved
@@ -182,11 +182,6 @@
         "ws",
         "--outbound-transport",
         "http",
-<<<<<<< HEAD
-        #"--genesis-transactions",
-        #genesis,
-=======
->>>>>>> d5a21e2b
         "--genesis-url",
         genesis_url,
         "--auto-respond-messages",
