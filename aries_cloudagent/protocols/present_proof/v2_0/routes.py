--- conflicted
+++ resolved
@@ -929,10 +929,7 @@
         BaseModelError,
         IndyHolderError,
         LedgerError,
-<<<<<<< HEAD
         V20PresFormatError,
-=======
->>>>>>> fb73782c
         WalletNotFoundError,
     ) as err:
         async with context.session() as session:
