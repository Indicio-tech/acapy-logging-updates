--- conflicted
+++ resolved
@@ -28,6 +28,7 @@
     "validate": UUIDFour(),
     "example": UUIDFour.EXAMPLE,
 }
+
 
 class OutOfBandModuleResponseSchema(OpenAPISchema):
     """Response schema for Out of Band Module."""
@@ -158,11 +159,7 @@
 
     multi_use = json.loads(request.query.get("multi_use", "false"))
     auto_accept = json.loads(request.query.get("auto_accept", "null"))
-<<<<<<< HEAD
-    use_connections = json.loads(request.query.get("use_connections_rfc160", "false"))
     mediation_id = body.get("mediation_id")
-=======
->>>>>>> e04c176b
     session = await context.session()
     oob_mgr = OutOfBandManager(session)
     try:
@@ -175,11 +172,7 @@
             multi_use=multi_use,
             attachments=attachments,
             metadata=metadata,
-<<<<<<< HEAD
-            use_connections=use_connections,
             mediation_id=mediation_id,
-=======
->>>>>>> e04c176b
         )
     except (StorageNotFoundError, ValidationError, OutOfBandManagerError) as e:
         raise web.HTTPBadRequest(reason=str(e))
@@ -220,7 +213,7 @@
     alias = request.query.get("alias")
     # By default, try to use an existing connection
     use_existing_conn = json.loads(request.query.get("use_existing_connection", "true"))
-
+    mediation_id = request.query.get("mediation_id")
     try:
         invitation = InvitationMessage.deserialize(body)
         result = await oob_mgr.receive_invitation(
@@ -228,6 +221,7 @@
             auto_accept=auto_accept,
             alias=alias,
             use_existing_connection=use_existing_conn,
+            mediation_id=mediation_id,
         )
     except (DIDXManagerError, StorageError, BaseModelError) as err:
         raise web.HTTPBadRequest(reason=err.roll_up) from err
