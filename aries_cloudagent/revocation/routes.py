"""Revocation registry admin routes."""

import json
import logging
from asyncio import shield
import re

from aiohttp import web
from aiohttp_apispec import (
    docs,
    match_info_schema,
    querystring_schema,
    request_schema,
    response_schema,
)
from marshmallow import fields, validate, validates_schema
from marshmallow.exceptions import ValidationError

from ..admin.request_context import AdminRequestContext
from ..connections.models.conn_record import ConnRecord
from ..core.event_bus import Event, EventBus
from ..core.profile import Profile
from ..indy.issuer import IndyIssuerError
from ..indy.util import tails_path
from ..ledger.error import LedgerError
from ..messaging.credential_definitions.util import CRED_DEF_SENT_RECORD_TYPE
from ..messaging.models.base import BaseModelError
from ..messaging.models.openapi import OpenAPISchema
from ..messaging.responder import BaseResponder
from ..messaging.valid import (
    INDY_CRED_DEF_ID,
    INDY_CRED_REV_ID,
    INDY_REV_REG_ID,
    INDY_REV_REG_SIZE,
    UUID4,
    WHOLE_NUM,
    UUIDFour,
)
from ..protocols.endorse_transaction.v1_0.manager import (
    TransactionManager,
    TransactionManagerError,
)
from ..protocols.endorse_transaction.v1_0.models.transaction_record import (
    TransactionRecordSchema,
)
from ..protocols.endorse_transaction.v1_0.util import (
    is_author_role,
    get_endorser_connection_id,
)
from ..storage.base import BaseStorage
from ..storage.error import StorageError, StorageNotFoundError
from ..tails.base import BaseTailsServer

from .error import RevocationError, RevocationNotSupportedError
from .indy import IndyRevocation
from .manager import RevocationManager, RevocationManagerError
from .models.issuer_cred_rev_record import (
    IssuerCredRevRecord,
    IssuerCredRevRecordSchema,
)
from .models.issuer_rev_reg_record import IssuerRevRegRecord, IssuerRevRegRecordSchema
from .util import (
    REVOCATION_EVENT_PREFIX,
    REVOCATION_REG_EVENT,
    REVOCATION_ENTRY_EVENT,
    REVOCATION_TAILS_EVENT,
    notify_revocation_reg_event,
    notify_revocation_entry_event,
    notify_revocation_tails_file_event,
)

LOGGER = logging.getLogger(__name__)


class RevocationModuleResponseSchema(OpenAPISchema):
    """Response schema for Revocation Module."""


class RevRegCreateRequestSchema(OpenAPISchema):
    """Request schema for revocation registry creation request."""

    credential_definition_id = fields.Str(
        description="Credential definition identifier", **INDY_CRED_DEF_ID
    )
    max_cred_num = fields.Int(
        required=False,
        description="Revocation registry size",
        strict=True,
        **INDY_REV_REG_SIZE,
    )


class RevRegResultSchema(OpenAPISchema):
    """Result schema for revocation registry creation request."""

    result = fields.Nested(IssuerRevRegRecordSchema())


class TxnOrRevRegResultSchema(OpenAPISchema):
    """Result schema for credential definition send request."""

    sent = fields.Nested(
        RevRegResultSchema(),
        required=False,
        definition="Content sent",
    )
    txn = fields.Nested(
        TransactionRecordSchema(),
        required=False,
        description="Revocation registry definition transaction to endorse",
    )


class CredRevRecordQueryStringSchema(OpenAPISchema):
    """Parameters and validators for credential revocation record request."""

    @validates_schema
    def validate_fields(self, data, **kwargs):
        """Validate schema fields - must have (rr-id and cr-id) xor cx-id."""

        rev_reg_id = data.get("rev_reg_id")
        cred_rev_id = data.get("cred_rev_id")
        cred_ex_id = data.get("cred_ex_id")

        if not (
            (rev_reg_id and cred_rev_id and not cred_ex_id)
            or (cred_ex_id and not rev_reg_id and not cred_rev_id)
        ):
            raise ValidationError(
                "Request must have either rev_reg_id and cred_rev_id or cred_ex_id"
            )

    rev_reg_id = fields.Str(
        description="Revocation registry identifier",
        required=False,
        **INDY_REV_REG_ID,
    )
    cred_rev_id = fields.Str(
        description="Credential revocation identifier",
        required=False,
        **INDY_CRED_REV_ID,
    )
    cred_ex_id = fields.Str(
        description="Credential exchange identifier",
        required=False,
        **UUID4,
    )


class RevokeRequestSchema(CredRevRecordQueryStringSchema):
    """Parameters and validators for revocation request."""

    @validates_schema
    def validate_fields(self, data, **kwargs):
        """Validate fields - connection_id and thread_id must be present if notify."""
        super().validate_fields(data, **kwargs)

        notify = data.get("notify")
        connection_id = data.get("connection_id")
        thread_id = data.get("thread_id")

<<<<<<< HEAD
        if notify and not (connection_id or thread_id):
=======
        if notify and not (connection_id and thread_id):
>>>>>>> 28f8934b
            raise ValidationError(
                "Request must specify thread_id and connection_id if notify is true"
            )

    publish = fields.Boolean(
        description=(
            "(True) publish revocation to ledger immediately, or "
            "(default, False) mark it pending"
        ),
        required=False,
    )
    notify = fields.Boolean(
        description="Send a notification to the credential recipient",
        required=False,
    )
    connection_id = fields.Str(
        description=(
            "Connection ID to which the revocation notification will be sent; "
            "required if notify is true"
        ),
        required=False,
        **UUID4,
    )
    thread_id = fields.Str(
        description=(
            "Thread ID of the credential exchange message thread resulting in "
            "the credential now being revoked; required if notify is true"
        ),
        required=False,
        **UUID4,
    )
    comment = fields.Str(
        description="Optional comment to include in revocation notification",
        required=False,
    )


class PublishRevocationsSchema(OpenAPISchema):
    """Request and result schema for revocation publication API call."""

    rrid2crid = fields.Dict(
        required=False,
        keys=fields.Str(example=INDY_REV_REG_ID["example"]),  # marshmallow 3.0 ignores
        values=fields.List(
            fields.Str(
                description="Credential revocation identifier", **INDY_CRED_REV_ID
            )
        ),
        description="Credential revocation ids by revocation registry id",
    )


class TxnOrPublishRevocationsResultSchema(OpenAPISchema):
    """Result schema for credential definition send request."""

    sent = fields.Nested(
        PublishRevocationsSchema(),
        required=False,
        definition="Content sent",
    )
    txn = fields.Nested(
        TransactionRecordSchema(),
        required=False,
        description="Revocation registry revocations transaction to endorse",
    )


class ClearPendingRevocationsRequestSchema(OpenAPISchema):
    """Request schema for clear pending revocations API call."""

    purge = fields.Dict(
        required=False,
        keys=fields.Str(example=INDY_REV_REG_ID["example"]),  # marshmallow 3.0 ignores
        values=fields.List(
            fields.Str(
                description="Credential revocation identifier", **INDY_CRED_REV_ID
            )
        ),
        description=(
            "Credential revocation ids by revocation registry id: omit for all, "
            "specify null or empty list for all pending per revocation registry"
        ),
    )


class CredRevRecordResultSchema(OpenAPISchema):
    """Result schema for credential revocation record request."""

    result = fields.Nested(IssuerCredRevRecordSchema())


class RevRegIssuedResultSchema(OpenAPISchema):
    """Result schema for revocation registry credentials issued request."""

    result = fields.Int(
        description="Number of credentials issued against revocation registry",
        strict=True,
        **WHOLE_NUM,
    )


class RevRegsCreatedSchema(OpenAPISchema):
    """Result schema for request for revocation registries created."""

    rev_reg_ids = fields.List(
        fields.Str(description="Revocation registry identifiers", **INDY_REV_REG_ID)
    )


class RevRegUpdateTailsFileUriSchema(OpenAPISchema):
    """Request schema for updating tails file URI."""

    tails_public_uri = fields.Url(
        description="Public URI to the tails file",
        example=(
            "http://192.168.56.133:6543/revocation/registry/"
            f"{INDY_REV_REG_ID['example']}/tails-file"
        ),
        required=True,
    )


class RevRegsCreatedQueryStringSchema(OpenAPISchema):
    """Query string parameters and validators for rev regs created request."""

    cred_def_id = fields.Str(
        description="Credential definition identifier",
        required=False,
        **INDY_CRED_DEF_ID,
    )
    state = fields.Str(
        description="Revocation registry state",
        required=False,
        validate=validate.OneOf(
            [
                getattr(IssuerRevRegRecord, m)
                for m in vars(IssuerRevRegRecord)
                if m.startswith("STATE_")
            ]
        ),
    )


class SetRevRegStateQueryStringSchema(OpenAPISchema):
    """Query string parameters and validators for request to set rev reg state."""

    state = fields.Str(
        description="Revocation registry state to set",
        required=True,
        validate=validate.OneOf(
            [
                getattr(IssuerRevRegRecord, m)
                for m in vars(IssuerRevRegRecord)
                if m.startswith("STATE_")
            ]
        ),
    )


class RevRegIdMatchInfoSchema(OpenAPISchema):
    """Path parameters and validators for request taking rev reg id."""

    rev_reg_id = fields.Str(
        description="Revocation Registry identifier",
        required=True,
        **INDY_REV_REG_ID,
    )


class RevocationCredDefIdMatchInfoSchema(OpenAPISchema):
    """Path parameters and validators for request taking cred def id."""

    cred_def_id = fields.Str(
        description="Credential definition identifier",
        required=True,
        **INDY_CRED_DEF_ID,
    )


class CreateRevRegTxnForEndorserOptionSchema(OpenAPISchema):
    """Class for user to input whether to create a transaction for endorser or not."""

    create_transaction_for_endorser = fields.Boolean(
        description="Create Transaction For Endorser's signature",
        required=False,
    )


class RevRegConnIdMatchInfoSchema(OpenAPISchema):
    """Path parameters and validators for request taking connection id."""

    conn_id = fields.Str(
        description="Connection identifier", required=False, example=UUIDFour.EXAMPLE
    )


@docs(
    tags=["revocation"],
    summary="Revoke an issued credential",
)
@request_schema(RevokeRequestSchema())
@response_schema(RevocationModuleResponseSchema(), description="")
async def revoke(request: web.BaseRequest):
    """
    Request handler for storing a credential revocation.

    Args:
        request: aiohttp request object

    Returns:
        The credential revocation details.

    """
    context: AdminRequestContext = request["context"]
    body = await request.json()
    cred_ex_id = body.get("cred_ex_id")
    body["notify"] = body.get("notify", context.settings.get("revocation.notify"))
<<<<<<< HEAD
=======
    notify = body.get("notify")
    connection_id = body.get("connection_id")
    thread_id = body.get("thread_id")

    if notify and not (connection_id and thread_id):
        raise web.HTTPBadRequest(
            reason="thread_id and connection_id must be set when notify is true"
        )
>>>>>>> 28f8934b

    rev_manager = RevocationManager(context.profile)
    try:
        if cred_ex_id:
            # rev_reg_id and cred_rev_id should not be present so we can
            # safely splat the body
            await rev_manager.revoke_credential_by_cred_ex_id(**body)
        else:
            # no cred_ex_id so we can safely splat the body
            await rev_manager.revoke_credential(**body)
    except (
        RevocationManagerError,
        RevocationError,
        StorageError,
        IndyIssuerError,
        LedgerError,
    ) as err:
        raise web.HTTPBadRequest(reason=err.roll_up) from err

    return web.json_response({})


@docs(tags=["revocation"], summary="Publish pending revocations to ledger")
@request_schema(PublishRevocationsSchema())
@response_schema(TxnOrPublishRevocationsResultSchema(), 200, description="")
async def publish_revocations(request: web.BaseRequest):
    """
    Request handler for publishing pending revocations to the ledger.

    Args:
        request: aiohttp request object

    Returns:
        Credential revocation ids published as revoked by revocation registry id.

    """
    context: AdminRequestContext = request["context"]
    body = await request.json()
    rrid2crid = body.get("rrid2crid")

    rev_manager = RevocationManager(context.profile)

    try:
        rev_reg_resp = await rev_manager.publish_pending_revocations(
            rrid2crid,
        )
    except (RevocationError, StorageError, IndyIssuerError, LedgerError) as err:
        raise web.HTTPBadRequest(reason=err.roll_up) from err

    return web.json_response({"rrid2crid": rev_reg_resp})


@docs(tags=["revocation"], summary="Clear pending revocations")
@request_schema(ClearPendingRevocationsRequestSchema())
@response_schema(PublishRevocationsSchema(), 200, description="")
async def clear_pending_revocations(request: web.BaseRequest):
    """
    Request handler for clearing pending revocations.

    Args:
        request: aiohttp request object

    Returns:
        Credential revocation ids still pending revocation by revocation registry id.

    """
    context: AdminRequestContext = request["context"]
    body = await request.json()
    purge = body.get("purge")

    rev_manager = RevocationManager(context.profile)

    try:
        results = await rev_manager.clear_pending_revocations(purge)
    except StorageError as err:
        raise web.HTTPBadRequest(reason=err.roll_up) from err
    return web.json_response({"rrid2crid": results})


@docs(tags=["revocation"], summary="Creates a new revocation registry")
@request_schema(RevRegCreateRequestSchema())
@response_schema(RevRegResultSchema(), 200, description="")
async def create_rev_reg(request: web.BaseRequest):
    """
    Request handler to create a new revocation registry.

    Args:
        request: aiohttp request object

    Returns:
        The issuer revocation registry record

    """
    context: AdminRequestContext = request["context"]

    body = await request.json()

    credential_definition_id = body.get("credential_definition_id")
    max_cred_num = body.get("max_cred_num")

    # check we published this cred def
    async with context.session() as session:
        storage = session.inject(BaseStorage)

        found = await storage.find_all_records(
            type_filter=CRED_DEF_SENT_RECORD_TYPE,
            tag_query={"cred_def_id": credential_definition_id},
        )
    if not found:
        raise web.HTTPNotFound(
            reason=f"Not issuer of credential definition id {credential_definition_id}"
        )

    try:
        revoc = IndyRevocation(context.profile)
        issuer_rev_reg_rec = await revoc.init_issuer_registry(
            credential_definition_id,
            max_cred_num=max_cred_num,
        )
    except RevocationNotSupportedError as e:
        raise web.HTTPBadRequest(reason=e.message) from e
    await shield(issuer_rev_reg_rec.generate_registry(context.profile))

    return web.json_response({"result": issuer_rev_reg_rec.serialize()})


@docs(
    tags=["revocation"],
    summary="Search for matching revocation registries that current agent created",
)
@querystring_schema(RevRegsCreatedQueryStringSchema())
@response_schema(RevRegsCreatedSchema(), 200, description="")
async def rev_regs_created(request: web.BaseRequest):
    """
    Request handler to get revocation registries that current agent created.

    Args:
        request: aiohttp request object

    Returns:
        List of identifiers of matching revocation registries.

    """
    context: AdminRequestContext = request["context"]

    search_tags = [
        tag for tag in vars(RevRegsCreatedQueryStringSchema)["_declared_fields"]
    ]
    tag_filter = {
        tag: request.query[tag] for tag in search_tags if tag in request.query
    }
    async with context.session() as session:
        found = await IssuerRevRegRecord.query(session, tag_filter)

    return web.json_response({"rev_reg_ids": [record.revoc_reg_id for record in found]})


@docs(
    tags=["revocation"],
    summary="Get revocation registry by revocation registry id",
)
@match_info_schema(RevRegIdMatchInfoSchema())
@response_schema(RevRegResultSchema(), 200, description="")
async def get_rev_reg(request: web.BaseRequest):
    """
    Request handler to get a revocation registry by rev reg id.

    Args:
        request: aiohttp request object

    Returns:
        The revocation registry

    """
    context: AdminRequestContext = request["context"]

    rev_reg_id = request.match_info["rev_reg_id"]

    try:
        revoc = IndyRevocation(context.profile)
        rev_reg = await revoc.get_issuer_rev_reg_record(rev_reg_id)
    except StorageNotFoundError as err:
        raise web.HTTPNotFound(reason=err.roll_up) from err

    return web.json_response({"result": rev_reg.serialize()})


@docs(
    tags=["revocation"],
    summary="Get number of credentials issued against revocation registry",
)
@match_info_schema(RevRegIdMatchInfoSchema())
@response_schema(RevRegIssuedResultSchema(), 200, description="")
async def get_rev_reg_issued(request: web.BaseRequest):
    """
    Request handler to get number of credentials issued against revocation registry.

    Args:
        request: aiohttp request object

    Returns:
        Number of credentials issued against revocation registry

    """
    context: AdminRequestContext = request["context"]

    rev_reg_id = request.match_info["rev_reg_id"]

    async with context.session() as session:
        try:
            await IssuerRevRegRecord.retrieve_by_revoc_reg_id(session, rev_reg_id)
        except StorageNotFoundError as err:
            raise web.HTTPNotFound(reason=err.roll_up) from err
        count = len(
            await IssuerCredRevRecord.query_by_ids(session, rev_reg_id=rev_reg_id)
        )

    return web.json_response({"result": count})


@docs(
    tags=["revocation"],
    summary="Get credential revocation status",
)
@querystring_schema(CredRevRecordQueryStringSchema())
@response_schema(CredRevRecordResultSchema(), 200, description="")
async def get_cred_rev_record(request: web.BaseRequest):
    """
    Request handler to get credential revocation record.

    Args:
        request: aiohttp request object

    Returns:
        The issuer credential revocation record

    """
    context: AdminRequestContext = request["context"]

    rev_reg_id = request.query.get("rev_reg_id")
    cred_rev_id = request.query.get("cred_rev_id")  # numeric string
    cred_ex_id = request.query.get("cred_ex_id")

    try:
        async with context.session() as session:
            if rev_reg_id and cred_rev_id:
                rec = await IssuerCredRevRecord.retrieve_by_ids(
                    session, rev_reg_id, cred_rev_id
                )
            else:
                rec = await IssuerCredRevRecord.retrieve_by_cred_ex_id(
                    session, cred_ex_id
                )
    except StorageNotFoundError as err:
        raise web.HTTPNotFound(reason=err.roll_up) from err

    return web.json_response({"result": rec.serialize()})


@docs(
    tags=["revocation"],
    summary="Get current active revocation registry by credential definition id",
)
@match_info_schema(RevocationCredDefIdMatchInfoSchema())
@response_schema(RevRegResultSchema(), 200, description="")
async def get_active_rev_reg(request: web.BaseRequest):
    """
    Request handler to get current active revocation registry by cred def id.

    Args:
        request: aiohttp request object

    Returns:
        The revocation registry identifier

    """
    context: AdminRequestContext = request["context"]

    cred_def_id = request.match_info["cred_def_id"]

    try:
        revoc = IndyRevocation(context.profile)
        rev_reg = await revoc.get_active_issuer_rev_reg_record(cred_def_id)
    except StorageNotFoundError as err:
        raise web.HTTPNotFound(reason=err.roll_up) from err

    return web.json_response({"result": rev_reg.serialize()})


@docs(
    tags=["revocation"],
    summary="Download tails file",
    produces=["application/octet-stream"],
)
@match_info_schema(RevRegIdMatchInfoSchema())
@response_schema(RevocationModuleResponseSchema, description="tails file")
async def get_tails_file(request: web.BaseRequest) -> web.FileResponse:
    """
    Request handler to download tails file for revocation registry.

    Args:
        request: aiohttp request object

    Returns:
        The tails file in FileResponse

    """
    context: AdminRequestContext = request["context"]

    rev_reg_id = request.match_info["rev_reg_id"]

    try:
        revoc = IndyRevocation(context.profile)
        rev_reg = await revoc.get_issuer_rev_reg_record(rev_reg_id)
    except StorageNotFoundError as err:
        raise web.HTTPNotFound(reason=err.roll_up) from err

    return web.FileResponse(path=rev_reg.tails_local_path, status=200)


@docs(
    tags=["revocation"],
    summary="Upload local tails file to server",
)
@match_info_schema(RevRegIdMatchInfoSchema())
@response_schema(RevocationModuleResponseSchema(), description="")
async def upload_tails_file(request: web.BaseRequest):
    """
    Request handler to upload local tails file for revocation registry.

    Args:
        request: aiohttp request object

    """
    context: AdminRequestContext = request["context"]

    rev_reg_id = request.match_info["rev_reg_id"]

    tails_server = context.inject_or(BaseTailsServer)
    if not tails_server:
        raise web.HTTPForbidden(reason="No tails server configured")

    loc_tails_path = tails_path(rev_reg_id)
    if not loc_tails_path:
        raise web.HTTPNotFound(reason=f"No local tails file for rev reg {rev_reg_id}")
    (upload_success, reason) = await tails_server.upload_tails_file(
        context,
        rev_reg_id,
        loc_tails_path,
        interval=0.8,
        backoff=-0.5,
        max_attempts=16,
    )
    if not upload_success:
        raise web.HTTPInternalServerError(reason=reason)

    return web.json_response({})


@docs(
    tags=["revocation"],
    summary="Send revocation registry definition to ledger",
)
@match_info_schema(RevRegIdMatchInfoSchema())
@querystring_schema(CreateRevRegTxnForEndorserOptionSchema())
@querystring_schema(RevRegConnIdMatchInfoSchema())
@response_schema(TxnOrRevRegResultSchema(), 200, description="")
async def send_rev_reg_def(request: web.BaseRequest):
    """
    Request handler to send revocation registry definition by rev reg id to ledger.

    Args:
        request: aiohttp request object

    Returns:
        The issuer revocation registry record

    """
    context: AdminRequestContext = request["context"]
    outbound_handler = request["outbound_message_router"]
    rev_reg_id = request.match_info["rev_reg_id"]
    create_transaction_for_endorser = json.loads(
        request.query.get("create_transaction_for_endorser", "false")
    )
    write_ledger = not create_transaction_for_endorser
    endorser_did = None
    connection_id = request.query.get("conn_id")

    # check if we need to endorse
    if is_author_role(context.profile):
        # authors cannot write to the ledger
        write_ledger = False
        create_transaction_for_endorser = True
        if not connection_id:
            # author has not provided a connection id, so determine which to use
            connection_id = await get_endorser_connection_id(context.profile)
            if not connection_id:
                raise web.HTTPBadRequest(reason="No endorser connection found")

    if not write_ledger:
        try:
            async with context.session() as session:
                connection_record = await ConnRecord.retrieve_by_id(
                    session, connection_id
                )
        except StorageNotFoundError as err:
            raise web.HTTPNotFound(reason=err.roll_up) from err
        except BaseModelError as err:
            raise web.HTTPBadRequest(reason=err.roll_up) from err

        session = await context.session()
        endorser_info = await connection_record.metadata_get(session, "endorser_info")
        if not endorser_info:
            raise web.HTTPForbidden(
                reason="Endorser Info is not set up in "
                "connection metadata for this connection record"
            )
        if "endorser_did" not in endorser_info.keys():
            raise web.HTTPForbidden(
                reason=' "endorser_did" is not set in "endorser_info"'
                " in connection metadata for this connection record"
            )
        endorser_did = endorser_info["endorser_did"]

    try:
        revoc = IndyRevocation(context.profile)
        rev_reg = await revoc.get_issuer_rev_reg_record(rev_reg_id)

        rev_reg_resp = await rev_reg.send_def(
            context.profile,
            write_ledger=write_ledger,
            endorser_did=endorser_did,
        )
        LOGGER.debug("published rev reg definition: %s", rev_reg_id)
    except StorageNotFoundError as err:
        raise web.HTTPNotFound(reason=err.roll_up) from err
    except RevocationError as err:
        raise web.HTTPBadRequest(reason=err.roll_up) from err

    if not create_transaction_for_endorser:
        return web.json_response({"result": rev_reg.serialize()})

    else:
        transaction_mgr = TransactionManager(context.profile)
        try:
            transaction = await transaction_mgr.create_record(
                messages_attach=rev_reg_resp["result"], connection_id=connection_id
            )
        except StorageError as err:
            raise web.HTTPBadRequest(reason=err.roll_up) from err

        # if auto-request, send the request to the endorser
        if context.settings.get_value("endorser.auto_request"):
            try:
                transaction, transaction_request = await transaction_mgr.create_request(
                    transaction=transaction,
                    # TODO see if we need to parameterize these params
                    # expires_time=expires_time,
                    # endorser_write_txn=endorser_write_txn,
                )
            except (StorageError, TransactionManagerError) as err:
                raise web.HTTPBadRequest(reason=err.roll_up) from err

            await outbound_handler(transaction_request, connection_id=connection_id)

        return web.json_response({"txn": transaction.serialize()})


@docs(
    tags=["revocation"],
    summary="Send revocation registry entry to ledger",
)
@match_info_schema(RevRegIdMatchInfoSchema())
@querystring_schema(CreateRevRegTxnForEndorserOptionSchema())
@querystring_schema(RevRegConnIdMatchInfoSchema())
@response_schema(RevRegResultSchema(), 200, description="")
async def send_rev_reg_entry(request: web.BaseRequest):
    """
    Request handler to send rev reg entry by registry id to ledger.

    Args:
        request: aiohttp request object

    Returns:
        The revocation registry record

    """
    context: AdminRequestContext = request["context"]
    outbound_handler = request["outbound_message_router"]
    create_transaction_for_endorser = json.loads(
        request.query.get("create_transaction_for_endorser", "false")
    )
    write_ledger = not create_transaction_for_endorser
    endorser_did = None
    connection_id = request.query.get("conn_id")
    rev_reg_id = request.match_info["rev_reg_id"]

    # check if we need to endorse
    if is_author_role(context.profile):
        # authors cannot write to the ledger
        write_ledger = False
        create_transaction_for_endorser = True
        if not connection_id:
            # author has not provided a connection id, so determine which to use
            connection_id = await get_endorser_connection_id(context.profile)
            if not connection_id:
                raise web.HTTPBadRequest(reason="No endorser connection found")

    if not write_ledger:
        try:
            async with context.session() as session:
                connection_record = await ConnRecord.retrieve_by_id(
                    session, connection_id
                )
        except StorageNotFoundError as err:
            raise web.HTTPNotFound(reason=err.roll_up) from err
        except BaseModelError as err:
            raise web.HTTPBadRequest(reason=err.roll_up) from err

        session = await context.session()
        endorser_info = await connection_record.metadata_get(session, "endorser_info")
        if not endorser_info:
            raise web.HTTPForbidden(
                reason="Endorser Info is not set up in "
                "connection metadata for this connection record"
            )
        if "endorser_did" not in endorser_info.keys():
            raise web.HTTPForbidden(
                reason=' "endorser_did" is not set in "endorser_info"'
                " in connection metadata for this connection record"
            )
        endorser_did = endorser_info["endorser_did"]

    try:
        revoc = IndyRevocation(context.profile)
        rev_reg = await revoc.get_issuer_rev_reg_record(rev_reg_id)
        rev_entry_resp = await rev_reg.send_entry(
            context.profile,
            write_ledger=write_ledger,
            endorser_did=endorser_did,
        )
        LOGGER.debug("published registry entry: %s", rev_reg_id)

    except StorageNotFoundError as err:
        raise web.HTTPNotFound(reason=err.roll_up) from err

    except RevocationError as err:
        raise web.HTTPBadRequest(reason=err.roll_up) from err

    if not create_transaction_for_endorser:
        return web.json_response({"result": rev_reg.serialize()})

    else:
        transaction_mgr = TransactionManager(context.profile)
        try:
            transaction = await transaction_mgr.create_record(
                messages_attach=rev_entry_resp["result"], connection_id=connection_id
            )
        except StorageError as err:
            raise web.HTTPBadRequest(reason=err.roll_up) from err

        # if auto-request, send the request to the endorser
        if context.settings.get_value("endorser.auto_request"):
            try:
                transaction, transaction_request = await transaction_mgr.create_request(
                    transaction=transaction,
                    # TODO see if we need to parameterize these params
                    # expires_time=expires_time,
                    # endorser_write_txn=endorser_write_txn,
                )
            except (StorageError, TransactionManagerError) as err:
                raise web.HTTPBadRequest(reason=err.roll_up) from err

            await outbound_handler(transaction_request, connection_id=connection_id)

        return web.json_response({"txn": transaction.serialize()})


@docs(
    tags=["revocation"],
    summary="Update revocation registry with new public URI to its tails file",
)
@match_info_schema(RevRegIdMatchInfoSchema())
@request_schema(RevRegUpdateTailsFileUriSchema())
@response_schema(RevRegResultSchema(), 200, description="")
async def update_rev_reg(request: web.BaseRequest):
    """
    Request handler to update a rev reg's public tails URI by registry id.

    Args:
        request: aiohttp request object

    Returns:
        The revocation registry record

    """
    context: AdminRequestContext = request["context"]

    body = await request.json()
    tails_public_uri = body.get("tails_public_uri")

    rev_reg_id = request.match_info["rev_reg_id"]

    try:
        revoc = IndyRevocation(context.profile)
        rev_reg = await revoc.get_issuer_rev_reg_record(rev_reg_id)
        await rev_reg.set_tails_file_public_uri(context.profile, tails_public_uri)

    except StorageNotFoundError as err:
        raise web.HTTPNotFound(reason=err.roll_up) from err
    except RevocationError as err:
        raise web.HTTPBadRequest(reason=err.roll_up) from err

    return web.json_response({"result": rev_reg.serialize()})


@docs(tags=["revocation"], summary="Set revocation registry state manually")
@match_info_schema(RevRegIdMatchInfoSchema())
@querystring_schema(SetRevRegStateQueryStringSchema())
@response_schema(RevRegResultSchema(), 200, description="")
async def set_rev_reg_state(request: web.BaseRequest):
    """
    Request handler to set a revocation registry state manually.

    Args:
        request: aiohttp request object

    Returns:
        The revocation registry record, updated

    """
    context: AdminRequestContext = request["context"]
    rev_reg_id = request.match_info["rev_reg_id"]
    state = request.query.get("state")

    try:
        revoc = IndyRevocation(context.profile)
        rev_reg = await revoc.get_issuer_rev_reg_record(rev_reg_id)
        async with context.session() as session:
            await rev_reg.set_state(session, state)

        LOGGER.debug("set registry %s state: %s", rev_reg_id, state)

    except StorageNotFoundError as err:
        raise web.HTTPNotFound(reason=err.roll_up) from err

    return web.json_response({"result": rev_reg.serialize()})


def register_events(event_bus: EventBus):
    """Subscribe to any events we need to support."""
    event_bus.subscribe(
        re.compile(f"^{REVOCATION_EVENT_PREFIX}{REVOCATION_REG_EVENT}.*"),
        on_revocation_registry_event,
    )
    event_bus.subscribe(
        re.compile(f"^{REVOCATION_EVENT_PREFIX}{REVOCATION_ENTRY_EVENT}.*"),
        on_revocation_entry_event,
    )
    event_bus.subscribe(
        re.compile(f"^{REVOCATION_EVENT_PREFIX}{REVOCATION_TAILS_EVENT}.*"),
        on_revocation_tails_file_event,
    )


async def on_revocation_registry_event(profile: Profile, event: Event):
    """Handle revocation registry event."""
    if "endorser" in event.payload:
        # TODO error handling - for now just let exceptions get raised
        async with profile.session() as session:
            connection = await ConnRecord.retrieve_by_id(
                session, event.payload["endorser"]["connection_id"]
            )
            endorser_info = await connection.metadata_get(session, "endorser_info")
        endorser_did = endorser_info["endorser_did"]
        write_ledger = False
        create_transaction_for_endorser = True
    else:
        endorser_did = None
        write_ledger = True
        create_transaction_for_endorser = False

    cred_def_id = event.payload["context"]["cred_def_id"]
    rev_reg_size = event.payload["context"]["rev_reg_size"]
    try:
        tails_base_url = profile.settings.get("tails_server_base_url")
        if not tails_base_url:
            raise RevocationError(reason="tails_server_base_url not configured")

        # Create registry
        revoc = IndyRevocation(profile)
        registry_record = await revoc.init_issuer_registry(
            cred_def_id,
            max_cred_num=rev_reg_size,
        )

        await shield(registry_record.generate_registry(profile))

        await registry_record.set_tails_file_public_uri(
            profile,
            f"{tails_base_url}/{registry_record.revoc_reg_id}",
        )
        async with profile.session() as session:
            rev_reg_resp = await registry_record.send_def(
                session.profile,
                write_ledger=write_ledger,
                endorser_did=endorser_did,
            )
    except RevocationError as e:
        raise RevocationError(reason=e.message) from e
    except RevocationNotSupportedError as e:
        raise RevocationNotSupportedError(reason=e.message) from e

    if not create_transaction_for_endorser:
        meta_data = event.payload
        rev_reg_id = registry_record.revoc_reg_id
        meta_data["context"]["rev_reg_id"] = rev_reg_id
        auto_create_rev_reg = meta_data["processing"].get("auto_create_rev_reg", False)

        # Notify event
        if auto_create_rev_reg:
            await notify_revocation_entry_event(profile, rev_reg_id, meta_data)

    else:
        transaction_manager = TransactionManager(profile)
        try:
            revo_transaction = await transaction_manager.create_record(
                messages_attach=rev_reg_resp["result"],
                connection_id=connection.connection_id,
                meta_data=event.payload,
            )
        except StorageError as err:
            raise TransactionManagerError(reason=err.roll_up) from err

        # if auto-request, send the request to the endorser
        if profile.settings.get_value("endorser.auto_request"):
            try:
                (
                    revo_transaction,
                    revo_transaction_request,
                ) = await transaction_manager.create_request(
                    transaction=revo_transaction,
                    # TODO see if we need to parameterize these params
                    # expires_time=expires_time,
                    # endorser_write_txn=endorser_write_txn,
                )
            except (StorageError, TransactionManagerError) as err:
                raise TransactionManagerError(reason=err.roll_up) from err

            async with profile.session() as session:
                responder = session.inject_or(BaseResponder)
                if responder:
                    await responder.send(
                        revo_transaction_request,
                        connection_id=connection.connection_id,
                    )
                else:
                    LOGGER.warning(
                        "Configuration has no BaseResponder: cannot update "
                        "revocation on cred def %s",
                        cred_def_id,
                    )


async def on_revocation_entry_event(profile: Profile, event: Event):
    """Handle revocation entry event."""
    if "endorser" in event.payload:
        # TODO error handling - for now just let exceptions get raised
        async with profile.session() as session:
            connection = await ConnRecord.retrieve_by_id(
                session, event.payload["endorser"]["connection_id"]
            )
            endorser_info = await connection.metadata_get(session, "endorser_info")
        endorser_did = endorser_info["endorser_did"]
        write_ledger = False
        create_transaction_for_endorser = True
    else:
        endorser_did = None
        write_ledger = True
        create_transaction_for_endorser = False

    rev_reg_id = event.payload["context"]["rev_reg_id"]
    try:
        tails_base_url = profile.settings.get("tails_server_base_url")
        if not tails_base_url:
            raise RevocationError(reason="tails_server_base_url not configured")

        revoc = IndyRevocation(profile)
        registry_record = await revoc.get_issuer_rev_reg_record(rev_reg_id)
        rev_entry_resp = await registry_record.send_entry(
            profile,
            write_ledger=write_ledger,
            endorser_did=endorser_did,
        )
    except RevocationError as e:
        raise RevocationError(reason=e.message) from e
    except RevocationNotSupportedError as e:
        raise RevocationError(reason=e.message) from e

    if not create_transaction_for_endorser:
        meta_data = event.payload
        auto_create_rev_reg = meta_data["processing"].get("auto_create_rev_reg", False)

        # Notify event
        if auto_create_rev_reg:
            await notify_revocation_tails_file_event(profile, rev_reg_id, meta_data)

    else:
        transaction_manager = TransactionManager(profile)
        try:
            revo_transaction = await transaction_manager.create_record(
                messages_attach=rev_entry_resp["result"],
                connection_id=connection.connection_id,
                meta_data=event.payload,
            )
        except StorageError as err:
            raise RevocationError(reason=err.roll_up) from err

        # if auto-request, send the request to the endorser
        if profile.settings.get_value("endorser.auto_request"):
            try:
                (
                    revo_transaction,
                    revo_transaction_request,
                ) = await transaction_manager.create_request(
                    transaction=revo_transaction,
                    # TODO see if we need to parameterize these params
                    # expires_time=expires_time,
                    # endorser_write_txn=endorser_write_txn,
                )
            except (StorageError, TransactionManagerError) as err:
                raise RevocationError(reason=err.roll_up) from err

            async with profile.session() as session:
                responder = session.inject_or(BaseResponder)
                if responder:
                    await responder.send(
                        revo_transaction_request,
                        connection_id=connection.connection_id,
                    )
                else:
                    LOGGER.warning(
                        "Configuration has no BaseResponder: cannot update "
                        "revocation on cred def %s",
                        event.payload["endorser"]["cred_def_id"],
                    )


async def on_revocation_tails_file_event(profile: Profile, event: Event):
    """Handle revocation tails file event."""
    tails_base_url = profile.settings.get("tails_server_base_url")
    if not tails_base_url:
        raise RevocationError(reason="tails_server_base_url not configured")

    tails_server = profile.inject(BaseTailsServer)
    revoc_reg_id = event.payload["context"]["rev_reg_id"]
    tails_local_path = tails_path(revoc_reg_id)
    (upload_success, reason) = await tails_server.upload_tails_file(
        profile,
        revoc_reg_id,
        tails_local_path,
        interval=0.8,
        backoff=-0.5,
        max_attempts=5,  # heuristic: respect HTTP timeout
    )
    if not upload_success:
        raise RevocationError(
            reason=(
                f"Tails file for rev reg {revoc_reg_id} " f"failed to upload: {reason}"
            )
        )

    # create a "pending" registry if one is requested
    # (this is done automatically when creating a credential definition, so that when a
    #   revocation registry fills up, we ca continue to issue credentials without a
    #   delay)
    create_pending_rev_reg = event.payload["processing"].get(
        "create_pending_rev_reg", False
    )
    if create_pending_rev_reg:
        meta_data = event.payload
        del meta_data["context"]["rev_reg_id"]
        del meta_data["processing"]["create_pending_rev_reg"]
        cred_def_id = meta_data["context"]["cred_def_id"]
        rev_reg_size = meta_data["context"].get("rev_reg_size", None)
        auto_create_rev_reg = meta_data["processing"].get("auto_create_rev_reg", False)
        endorser_connection_id = (
            meta_data["endorser"].get("connection_id", None)
            if "endorser" in meta_data
            else None
        )

        await notify_revocation_reg_event(
            profile,
            cred_def_id,
            rev_reg_size,
            auto_create_rev_reg=auto_create_rev_reg,
            endorser_connection_id=endorser_connection_id,
        )


async def register(app: web.Application):
    """Register routes."""
    app.add_routes(
        [
            web.post("/revocation/revoke", revoke),
            web.post("/revocation/publish-revocations", publish_revocations),
            web.post(
                "/revocation/clear-pending-revocations",
                clear_pending_revocations,
            ),
            web.get(
                "/revocation/credential-record", get_cred_rev_record, allow_head=False
            ),
            web.get(
                "/revocation/registries/created",
                rev_regs_created,
                allow_head=False,
            ),
            web.get("/revocation/registry/{rev_reg_id}", get_rev_reg, allow_head=False),
            web.get(
                "/revocation/active-registry/{cred_def_id}",
                get_active_rev_reg,
                allow_head=False,
            ),
            web.get(
                "/revocation/registry/{rev_reg_id}/issued",
                get_rev_reg_issued,
                allow_head=False,
            ),
            web.post("/revocation/create-registry", create_rev_reg),
            web.post("/revocation/registry/{rev_reg_id}/definition", send_rev_reg_def),
            web.post("/revocation/registry/{rev_reg_id}/entry", send_rev_reg_entry),
            web.patch("/revocation/registry/{rev_reg_id}", update_rev_reg),
            web.put("/revocation/registry/{rev_reg_id}/tails-file", upload_tails_file),
            web.get(
                "/revocation/registry/{rev_reg_id}/tails-file",
                get_tails_file,
                allow_head=False,
            ),
            web.patch(
                "/revocation/registry/{rev_reg_id}/set-state",
                set_rev_reg_state,
            ),
        ]
    )


def post_process_routes(app: web.Application):
    """Amend swagger API."""

    # Add top-level tags description
    if "tags" not in app._state["swagger_dict"]:
        app._state["swagger_dict"]["tags"] = []
    app._state["swagger_dict"]["tags"].append(
        {
            "name": "revocation",
            "description": "Revocation registry management",
            "externalDocs": {
                "description": "Overview",
                "url": (
                    "https://github.com/hyperledger/indy-hipe/tree/"
                    "master/text/0011-cred-revocation"
                ),
            },
        }
    )

    # aio_http-apispec polite API only works on schema for JSON objects, not files yet
    methods = app._state["swagger_dict"]["paths"].get(
        "/revocation/registry/{rev_reg_id}/tails-file"
    )
    if methods:
        methods["get"]["responses"]["200"]["schema"] = {
            "type": "string",
            "format": "binary",
        }<|MERGE_RESOLUTION|>--- conflicted
+++ resolved
@@ -159,11 +159,7 @@
         connection_id = data.get("connection_id")
         thread_id = data.get("thread_id")
 
-<<<<<<< HEAD
-        if notify and not (connection_id or thread_id):
-=======
         if notify and not (connection_id and thread_id):
->>>>>>> 28f8934b
             raise ValidationError(
                 "Request must specify thread_id and connection_id if notify is true"
             )
@@ -381,8 +377,6 @@
     body = await request.json()
     cred_ex_id = body.get("cred_ex_id")
     body["notify"] = body.get("notify", context.settings.get("revocation.notify"))
-<<<<<<< HEAD
-=======
     notify = body.get("notify")
     connection_id = body.get("connection_id")
     thread_id = body.get("thread_id")
@@ -391,7 +385,6 @@
         raise web.HTTPBadRequest(
             reason="thread_id and connection_id must be set when notify is true"
         )
->>>>>>> 28f8934b
 
     rev_manager = RevocationManager(context.profile)
     try:
