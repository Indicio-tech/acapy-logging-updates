"""Admin server classes."""

import asyncio
import logging
import re
import uuid
import warnings
from typing import Callable, Coroutine

import aiohttp_cors
import jwt
<<<<<<< HEAD
=======

from hmac import compare_digest
>>>>>>> 56f38c8d
from aiohttp import web
from aiohttp_apispec import (
    docs,
    response_schema,
    setup_aiohttp_apispec,
    validation_middleware,
)
from marshmallow import fields

from ..config.injection_context import InjectionContext
from ..core.event_bus import Event, EventBus
from ..core.plugin_registry import PluginRegistry
from ..core.profile import Profile
from ..ledger.error import LedgerConfigError, LedgerTransactionError
from ..messaging.models.openapi import OpenAPISchema
from ..messaging.responder import BaseResponder
from ..multitenant.manager import MultitenantManager, MultitenantManagerError
from ..storage.error import StorageNotFoundError
from ..transport.outbound.message import OutboundMessage
from ..transport.queue.basic import BasicMessageQueue
from ..utils.stats import Collector
from ..utils.task_queue import TaskQueue
from ..version import __version__
from .base_server import BaseAdminServer
from .error import AdminSetupError
from .request_context import AdminRequestContext

LOGGER = logging.getLogger(__name__)

EVENT_PATTERN_WEBHOOK = re.compile("^acapy::webhook::(.*)$")
EVENT_PATTERN_RECORD = re.compile("^acapy::record::(.*)::(.*)$")

EVENT_WEBHOOK_MAPPING = {
    "acapy::basicmessage::received": "basicmessages",
    "acapy::problem_report": "problem_report",
    "acapy::ping::received": "ping",
    "acapy::ping::response_received": "ping",
    "acapy::actionmenu::received": "actionmenu",
    "acapy::actionmenu::get-active-menu": "get-active-menu",
    "acapy::actionmenu::perform-menu-action": "perform-menu-action",
}


class AdminModulesSchema(OpenAPISchema):
    """Schema for the modules endpoint."""

    result = fields.List(
        fields.Str(description="admin module"), description="List of admin modules"
    )


class AdminConfigSchema(OpenAPISchema):
    """Schema for the config endpoint."""

    config = fields.Dict(description="Configuration settings")


class AdminStatusSchema(OpenAPISchema):
    """Schema for the status endpoint."""

    version = fields.Str(description="Version code")
    label = fields.Str(description="Default label", allow_none=True)
    timing = fields.Dict(description="Timing results", required=False)
    conductor = fields.Dict(description="Conductor statistics", required=False)


class AdminResetSchema(OpenAPISchema):
    """Schema for the reset endpoint."""


class AdminStatusLivelinessSchema(OpenAPISchema):
    """Schema for the liveliness endpoint."""

    alive = fields.Boolean(description="Liveliness status", example=True)


class AdminStatusReadinessSchema(OpenAPISchema):
    """Schema for the readiness endpoint."""

    ready = fields.Boolean(description="Readiness status", example=True)


class AdminShutdownSchema(OpenAPISchema):
    """Response schema for admin Module."""


class AdminResponder(BaseResponder):
    """Handle outgoing messages from message handlers."""

    def __init__(
        self,
        profile: Profile,
        send: Coroutine,
        **kwargs,
    ):
        """
        Initialize an instance of `AdminResponder`.

        Args:
            send: Function to send outbound message

        """
        super().__init__(**kwargs)
        self._profile = profile
        self._send = send

    async def send_outbound(self, message: OutboundMessage):
        """
        Send outbound message.

        Args:
            message: The `OutboundMessage` to be sent
        """
        await self._send(self._profile, message)

    async def send_webhook(self, topic: str, payload: dict):
        """
        Dispatch a webhook. DEPRECATED: use the event bus instead.

        Args:
            topic: the webhook topic identifier
            payload: the webhook payload value
        """
        warnings.warn(
            "responder.send_webhook is deprecated; please use the event bus instead.",
            DeprecationWarning,
        )
        await self._profile.notify("acapy::webhook::" + topic, payload)

    @property
    def send_fn(self) -> Coroutine:
        """Accessor for async function to send outbound message."""
        return self._send


@web.middleware
async def ready_middleware(request: web.BaseRequest, handler: Coroutine):
    """Only continue if application is ready to take work."""

    if (
        str(request.rel_url).rstrip("/")
        in (
            "/status/live",
            "/status/ready",
        )
        or request.app._state.get("ready")
    ):
        try:
            return await handler(request)
        except (LedgerConfigError, LedgerTransactionError) as e:
            # fatal, signal server shutdown
            LOGGER.error("Shutdown with %s", str(e))
            request.app._state["ready"] = False
            request.app._state["alive"] = False
            raise
        except web.HTTPFound as e:
            # redirect, typically / -> /api/doc
            LOGGER.info("Handler redirect to: %s", e.location)
            raise
        except asyncio.CancelledError:
            # redirection spawns new task and cancels old
            LOGGER.debug("Task cancelled")
            raise
        except Exception as e:
            # some other error?
            LOGGER.error("Handler error with exception: %s", str(e))
            import traceback

            print("\n=================")
            traceback.print_exc()
            raise

    raise web.HTTPServiceUnavailable(reason="Shutdown in progress")


@web.middleware
async def debug_middleware(request: web.BaseRequest, handler: Coroutine):
    """Show request detail in debug log."""

    if LOGGER.isEnabledFor(logging.DEBUG):
        LOGGER.debug(f"Incoming request: {request.method} {request.path_qs}")
        LOGGER.debug(f"Match info: {request.match_info}")
        body = await request.text() if request.body_exists else None
        LOGGER.debug(f"Body: {body}")

    return await handler(request)


def const_compare(string1, string2):
    """Compare two strings in constant time."""
    if string1 is None or string2 is None:
        return False
    return compare_digest(string1.encode(), string2.encode())


class AdminServer(BaseAdminServer):
    """Admin HTTP server class."""

    def __init__(
        self,
        host: str,
        port: int,
        context: InjectionContext,
        root_profile: Profile,
        outbound_message_router: Coroutine,
        webhook_router: Callable,
        conductor_stop: Coroutine,
        task_queue: TaskQueue = None,
        conductor_stats: Coroutine = None,
    ):
        """
        Initialize an AdminServer instance.

        Args:
            host: Host to listen on
            port: Port to listen on
            context: The application context instance
            outbound_message_router: Coroutine for delivering outbound messages
            webhook_router: Callable for delivering webhooks
            conductor_stop: Conductor (graceful) stop for shutdown API call
            task_queue: An optional task queue for handlers
            conductor_stats: Conductor statistics API call
        """
        self.app = None
        self.admin_api_key = context.settings.get("admin.admin_api_key")
        self.admin_insecure_mode = bool(
            context.settings.get("admin.admin_insecure_mode")
        )
        self.host = host
        self.port = port
        self.context = context
        self.conductor_stop = conductor_stop
        self.conductor_stats = conductor_stats
        self.loaded_modules = []
        self.outbound_message_router = outbound_message_router
        self.root_profile = root_profile
        self.task_queue = task_queue
        self.webhook_router = webhook_router
        self.websocket_queues = {}
        self.site = None
        self.multitenant_manager = context.inject(MultitenantManager, required=False)

        self.server_paths = []

    async def make_application(self) -> web.Application:
        """Get the aiohttp application instance."""

        middlewares = [ready_middleware, debug_middleware, validation_middleware]

        # admin-token and admin-token are mutually exclusive and required.
        # This should be enforced during parameter parsing but to be sure,
        # we check here.
        assert self.admin_insecure_mode ^ bool(self.admin_api_key)

        def is_unprotected_path(path: str):
            return (
                path
                in [
                    "/api/doc",
                    "/api/docs/swagger.json",
                    "/favicon.ico",
                    "/ws",  # ws handler checks authentication
                ]
                or path.startswith("/static/swagger/")
            )

        # If admin_api_key is None, then admin_insecure_mode must be set so
        # we can safely enable the admin server with no security
        if self.admin_api_key:

            @web.middleware
            async def check_token(request: web.Request, handler):
                header_admin_api_key = request.headers.get("x-api-key")
                valid_key = const_compare(self.admin_api_key, header_admin_api_key)

                if valid_key or is_unprotected_path(request.path):
                    return await handler(request)
                else:
                    raise web.HTTPUnauthorized()

            middlewares.append(check_token)

        collector = self.context.inject(Collector, required=False)

        if self.multitenant_manager:

            @web.middleware
            async def check_multitenant_authorization(request: web.Request, handler):
                authorization_header = request.headers.get("Authorization")
                path = request.path

                is_multitenancy_path = path.startswith("/multitenancy")
                is_server_path = path in self.server_paths or path == "/features"

                # subwallets are not allowed to access multitenancy routes
                if authorization_header and is_multitenancy_path:
                    raise web.HTTPUnauthorized()

                # base wallet is not allowed to perform ssi related actions.
                # Only multitenancy and general server actions
                if (
                    not authorization_header
                    and not is_multitenancy_path
                    and not is_server_path
                    and not is_unprotected_path(path)
                ):
                    raise web.HTTPUnauthorized()

                return await handler(request)

            middlewares.append(check_multitenant_authorization)

        @web.middleware
        async def setup_context(request: web.Request, handler):
            authorization_header = request.headers.get("Authorization")
            profile = self.root_profile

            # Multitenancy context setup
            if self.multitenant_manager and authorization_header:
                try:
                    bearer, _, token = authorization_header.partition(" ")
                    if bearer != "Bearer":
                        raise web.HTTPUnauthorized(
                            reason="Invalid Authorization header structure"
                        )

                    profile = await self.multitenant_manager.get_profile_for_token(
                        self.context, token
                    )
                except MultitenantManagerError as err:
                    raise web.HTTPUnauthorized(reason=err.roll_up)
                except (jwt.InvalidTokenError, StorageNotFoundError):
                    raise web.HTTPUnauthorized()

            # Create a responder with the request specific context
            responder = AdminResponder(
                profile,
                self.outbound_message_router,
            )
            profile.context.injector.bind_instance(BaseResponder, responder)

            # TODO may dynamically adjust the profile used here according to
            # headers or other parameters
            admin_context = AdminRequestContext(profile)

            request["context"] = admin_context
            request["outbound_message_router"] = responder.send

            if collector:
                handler = collector.wrap_coro(handler, [handler.__qualname__])
            if self.task_queue:
                task = await self.task_queue.put(handler(request))
                return await task
            return await handler(request)

        middlewares.append(setup_context)

        app = web.Application(
            middlewares=middlewares,
            client_max_size=(
                self.context.settings.get("admin.admin_client_max_request_size", 1)
                * 1024
                * 1024
            ),
        )

        server_routes = [
            web.get("/", self.redirect_handler, allow_head=False),
            web.get("/plugins", self.plugins_handler, allow_head=False),
            web.get("/status", self.status_handler, allow_head=False),
            web.get("/status/config", self.config_handler, allow_head=False),
            web.post("/status/reset", self.status_reset_handler),
            web.get("/status/live", self.liveliness_handler, allow_head=False),
            web.get("/status/ready", self.readiness_handler, allow_head=False),
            web.get("/shutdown", self.shutdown_handler, allow_head=False),
            web.get("/ws", self.websocket_handler, allow_head=False),
        ]

        # Store server_paths for multitenant authorization handling
        self.server_paths = [route.path for route in server_routes]
        app.add_routes(server_routes)

        plugin_registry = self.context.inject(PluginRegistry, required=False)
        if plugin_registry:
            await plugin_registry.register_admin_routes(app)

        cors = aiohttp_cors.setup(
            app,
            defaults={
                "*": aiohttp_cors.ResourceOptions(
                    allow_credentials=True,
                    expose_headers="*",
                    allow_headers="*",
                    allow_methods="*",
                )
            },
        )
        for route in app.router.routes():
            cors.add(route)
        # get agent label
        agent_label = self.context.settings.get("default_label")
        version_string = f"v{__version__}"

        setup_aiohttp_apispec(
            app=app, title=agent_label, version=version_string, swagger_path="/api/doc"
        )
        app.on_startup.append(self.on_startup)

        # ensure we always have status values
        app._state["ready"] = False
        app._state["alive"] = False

        return app

    async def start(self) -> None:
        """
        Start the webserver.

        Raises:
            AdminSetupError: If there was an error starting the webserver

        """

        def sort_dict(raw: dict) -> dict:
            """Order (JSON, string keys) dict asciibetically by key, recursively."""
            for (k, v) in raw.items():
                if isinstance(v, dict):
                    raw[k] = sort_dict(v)
            return dict(sorted([item for item in raw.items()], key=lambda x: x[0]))

        self.app = await self.make_application()
        runner = web.AppRunner(self.app)
        await runner.setup()

        plugin_registry = self.context.inject(PluginRegistry, required=False)
        if plugin_registry:
            plugin_registry.post_process_routes(self.app)

        event_bus = self.context.inject(EventBus, required=False)
        if event_bus:
            event_bus.subscribe(EVENT_PATTERN_WEBHOOK, self.__on_webhook_event)
            event_bus.subscribe(EVENT_PATTERN_RECORD, self.__on_record_event)

            for event_topic, webhook_topic in EVENT_WEBHOOK_MAPPING.items():
                event_bus.subscribe(
                    re.compile(re.escape(event_topic)),
                    lambda profile, event, webhook_topic=webhook_topic: self.send_webhook(
                        profile, webhook_topic, event.payload
                    ),
                )

        # order tags alphabetically, parameters deterministically and pythonically
        swagger_dict = self.app._state["swagger_dict"]
        swagger_dict.get("tags", []).sort(key=lambda t: t["name"])

        # sort content per path and sort paths
        for path_spec in swagger_dict["paths"].values():
            for method_spec in path_spec.values():
                method_spec["parameters"].sort(
                    key=lambda p: (p["in"], not p["required"], p["name"])
                )
        for path in sorted([p for p in swagger_dict["paths"]]):
            swagger_dict["paths"][path] = swagger_dict["paths"].pop(path)

        # order definitions alphabetically by dict key
        swagger_dict["definitions"] = sort_dict(swagger_dict["definitions"])

        self.site = web.TCPSite(runner, host=self.host, port=self.port)

        try:
            await self.site.start()
            self.app._state["ready"] = True
            self.app._state["alive"] = True
        except OSError:
            raise AdminSetupError(
                "Unable to start webserver with host "
                + f"'{self.host}' and port '{self.port}'\n"
            )

    async def stop(self) -> None:
        """Stop the webserver."""
        self.app._state["ready"] = False  # in case call does not come through OpenAPI
        for queue in self.websocket_queues.values():
            queue.stop()
        if self.site:
            await self.site.stop()
            self.site = None

    async def on_startup(self, app: web.Application):
        """Perform webserver startup actions."""
        security_definitions = {}
        security = []

        if self.admin_api_key:
            security_definitions["ApiKeyHeader"] = {
                "type": "apiKey",
                "in": "header",
                "name": "X-API-KEY",
            }
            security.append({"ApiKeyHeader": []})
        if self.multitenant_manager:
            security_definitions["AuthorizationHeader"] = {
                "type": "apiKey",
                "in": "header",
                "name": "Authorization",
                "description": "Bearer token. Be sure to preprend token with 'Bearer '",
            }

            # If multitenancy is enabled we need Authorization header
            multitenant_security = {"AuthorizationHeader": []}
            # If admin api key is also enabled, we need both for subwallet requests
            if self.admin_api_key:
                multitenant_security["ApiKeyHeader"] = []
            security.append(multitenant_security)

        if self.admin_api_key or self.multitenant_manager:
            swagger = app["swagger_dict"]
            swagger["securityDefinitions"] = security_definitions
            swagger["security"] = security

    @docs(tags=["server"], summary="Fetch the list of loaded plugins")
    @response_schema(AdminModulesSchema(), 200, description="")
    async def plugins_handler(self, request: web.BaseRequest):
        """
        Request handler for the loaded plugins list.

        Args:
            request: aiohttp request object

        Returns:
            The module list response

        """
        registry = self.context.inject(PluginRegistry, required=False)
        plugins = registry and sorted(registry.plugin_names) or []
        return web.json_response({"result": plugins})

    @docs(tags=["server"], summary="Fetch the server configuration")
    @response_schema(AdminConfigSchema(), 200, description="")
    async def config_handler(self, request: web.BaseRequest):
        """
        Request handler for the server configuration.

        Args:
            request: aiohttp request object

        Returns:
            The web response

        """
        config = {
            k: self.context.settings[k]
            for k in self.context.settings
            if k
            not in [
                "admin.admin_api_key",
                "multitenant.jwt_secret",
                "wallet.key",
                "wallet.rekey",
                "wallet.seed",
                "wallet.storage.creds",
            ]
        }
        for index in range(len(config.get("admin.webhook_urls", []))):
            config["admin.webhook_urls"][index] = re.sub(
                r"#.*",
                "",
                config["admin.webhook_urls"][index],
            )

        return web.json_response({"config": config})

    @docs(tags=["server"], summary="Fetch the server status")
    @response_schema(AdminStatusSchema(), 200, description="")
    async def status_handler(self, request: web.BaseRequest):
        """
        Request handler for the server status information.

        Args:
            request: aiohttp request object

        Returns:
            The web response

        """
        status = {"version": __version__}
        status["label"] = self.context.settings.get("default_label")
        collector = self.context.inject(Collector, required=False)
        if collector:
            status["timing"] = collector.results
        if self.conductor_stats:
            status["conductor"] = await self.conductor_stats()
        return web.json_response(status)

    @docs(tags=["server"], summary="Reset statistics")
    @response_schema(AdminResetSchema(), 200, description="")
    async def status_reset_handler(self, request: web.BaseRequest):
        """
        Request handler for resetting the timing statistics.

        Args:
            request: aiohttp request object

        Returns:
            The web response

        """
        collector = self.context.inject(Collector, required=False)
        if collector:
            collector.reset()
        return web.json_response({})

    async def redirect_handler(self, request: web.BaseRequest):
        """Perform redirect to documentation."""
        raise web.HTTPFound("/api/doc")

    @docs(tags=["server"], summary="Liveliness check")
    @response_schema(AdminStatusLivelinessSchema(), 200, description="")
    async def liveliness_handler(self, request: web.BaseRequest):
        """
        Request handler for liveliness check.

        Args:
            request: aiohttp request object

        Returns:
            The web response, always indicating True

        """
        app_live = self.app._state["alive"]
        if app_live:
            return web.json_response({"alive": app_live})
        else:
            raise web.HTTPServiceUnavailable(reason="Service not available")

    @docs(tags=["server"], summary="Readiness check")
    @response_schema(AdminStatusReadinessSchema(), 200, description="")
    async def readiness_handler(self, request: web.BaseRequest):
        """
        Request handler for liveliness check.

        Args:
            request: aiohttp request object

        Returns:
            The web response, indicating readiness for further calls

        """
        app_ready = self.app._state["ready"] and self.app._state["alive"]
        if app_ready:
            return web.json_response({"ready": app_ready})
        else:
            raise web.HTTPServiceUnavailable(reason="Service not ready")

    @docs(tags=["server"], summary="Shut down server")
    @response_schema(AdminShutdownSchema(), description="")
    async def shutdown_handler(self, request: web.BaseRequest):
        """
        Request handler for server shutdown.

        Args:
            request: aiohttp request object

        Returns:
            The web response (empty production)

        """
        self.app._state["ready"] = False
        loop = asyncio.get_event_loop()
        asyncio.ensure_future(self.conductor_stop(), loop=loop)

        return web.json_response({})

    def notify_fatal_error(self):
        """Set our readiness flags to force a restart (openshift)."""
        LOGGER.error("Received shutdown request notify_fatal_error()")
        self.app._state["ready"] = False
        self.app._state["alive"] = False

    async def websocket_handler(self, request):
        """Send notifications to admin client over websocket."""

        ws = web.WebSocketResponse()
        await ws.prepare(request)
        socket_id = str(uuid.uuid4())
        queue = BasicMessageQueue()
        loop = asyncio.get_event_loop()

        if self.admin_insecure_mode:
            # open to send websocket messages without api key auth
            queue.authenticated = True
        else:
            header_admin_api_key = request.headers.get("x-api-key")
            # authenticated via http header?
            queue.authenticated = const_compare(
                header_admin_api_key, self.admin_api_key
            )

        try:
            self.websocket_queues[socket_id] = queue
            await queue.enqueue(
                {
                    "topic": "settings",
                    "payload": {
                        "authenticated": queue.authenticated,
                        "label": self.context.settings.get("default_label"),
                        "endpoint": self.context.settings.get("default_endpoint"),
                        "no_receive_invites": self.context.settings.get(
                            "admin.no_receive_invites", False
                        ),
                        "help_link": self.context.settings.get("admin.help_link"),
                    },
                }
            )

            closed = False
            receive = loop.create_task(ws.receive_json())
            send = loop.create_task(queue.dequeue(timeout=5.0))

            while not closed:
                try:
                    await asyncio.wait(
                        (receive, send), return_when=asyncio.FIRST_COMPLETED
                    )
                    if ws.closed:
                        closed = True

                    if receive.done():
                        if not closed:
                            msg_received = None
                            msg_api_key = None
                            try:
                                # this call can re-raise exeptions from inside the task
                                msg_received = receive.result()
                                msg_api_key = msg_received.get("x-api-key")
                            except Exception:
                                LOGGER.exception(
                                    "Exception in websocket receiving task:"
                                )
                            if self.admin_api_key and const_compare(
                                self.admin_api_key, msg_api_key
                            ):
                                # authenticated via websocket message
                                queue.authenticated = True

                            receive = loop.create_task(ws.receive_json())

                    if send.done():
                        try:
                            msg = send.result()
                        except asyncio.TimeoutError:
                            msg = None

                        if msg is None:
                            # we send fake pings because the JS client
                            # can't detect real ones
                            msg = {
                                "topic": "ping",
                                "authenticated": queue.authenticated,
                            }
                        if not closed:
                            if msg:
                                await ws.send_json(msg)
                            send = loop.create_task(queue.dequeue(timeout=5.0))

                except asyncio.CancelledError:
                    closed = True

            if not receive.done():
                receive.cancel()
            if not send.done():
                send.cancel()

        finally:
            del self.websocket_queues[socket_id]

        return ws

    async def __on_webhook_event(self, profile: Profile, event: Event):
        match = EVENT_PATTERN_WEBHOOK.search(event.topic)
        webhook_topic = match.group(1) if match else None
        if webhook_topic:
            await self.send_webhook(profile, webhook_topic, event.payload)

    async def __on_record_event(self, profile: Profile, event: Event):
        match = EVENT_PATTERN_RECORD.search(event.topic)
        webhook_topic = match.group(1) if match else None
        if webhook_topic:
            await self.send_webhook(profile, webhook_topic, event.payload)

    async def send_webhook(self, profile: Profile, topic: str, payload: dict):
        """Add a webhook to the queue, to send to all registered targets."""
        wallet_id = profile.settings.get("wallet.id")
        webhook_urls = profile.settings.get("admin.webhook_urls")

        metadata = None
        if wallet_id:
            metadata = {"x-wallet-id": wallet_id}

        if self.webhook_router:
            for endpoint in webhook_urls:
                self.webhook_router(
                    topic,
                    payload,
                    endpoint,
                    None,
                    metadata,
                )

        # set ws webhook body, optionally add wallet id for multitenant mode
        webhook_body = {"topic": topic, "payload": payload}
        if wallet_id:
            webhook_body["wallet_id"] = wallet_id

        for queue in self.websocket_queues.values():
            if queue.authenticated or topic in ("ping", "settings"):
                await queue.enqueue(webhook_body)<|MERGE_RESOLUTION|>--- conflicted
+++ resolved
@@ -1,19 +1,13 @@
 """Admin server classes."""
 
 import asyncio
+from hmac import compare_digest
 import logging
 import re
+from typing import Callable, Coroutine
 import uuid
 import warnings
-from typing import Callable, Coroutine
-
-import aiohttp_cors
-import jwt
-<<<<<<< HEAD
-=======
-
-from hmac import compare_digest
->>>>>>> 56f38c8d
+
 from aiohttp import web
 from aiohttp_apispec import (
     docs,
@@ -21,6 +15,8 @@
     setup_aiohttp_apispec,
     validation_middleware,
 )
+import aiohttp_cors
+import jwt
 from marshmallow import fields
 
 from ..config.injection_context import InjectionContext
