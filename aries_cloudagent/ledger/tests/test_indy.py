import asyncio
import json
import pytest

from asynctest import TestCase as AsyncTestCase
from asynctest import mock as async_mock

from ...cache.in_memory import InMemoryCache
from ...indy.issuer import IndyIssuer, IndyIssuerError
from ...ledger.endpoint_type import EndpointType
from ...ledger.indy import (
    BadLedgerRequestError,
    ClosedPoolError,
    ErrorCode,
    IndyErrorHandler,
    IndyError,
    IndySdkLedger,
    IndySdkLedgerPool,
    GENESIS_TRANSACTION_PATH,
    LedgerConfigError,
    LedgerError,
    LedgerTransactionError,
    Role,
    TAA_ACCEPTED_RECORD_TYPE,
)
from ...storage.indy import IndySdkStorage
from ...storage.record import StorageRecord
from ...wallet.base import DIDInfo


class TestRole(AsyncTestCase):
    async def test_role(self):
        assert Role.get(2) is Role.STEWARD
        assert Role.get(0) is Role.TRUSTEE
        assert Role.get(101) is Role.ENDORSER
        assert Role.get(201) is Role.NETWORK_MONITOR
        assert Role.get(None) is Role.USER
        assert Role.get(-1) is None
        assert Role.get("user") is Role.USER
        assert Role.get("steward") is Role.STEWARD
        assert Role.get("trustee") is Role.TRUSTEE
        assert Role.get("endorser") is Role.ENDORSER
        assert Role.get("network_monitor") is Role.NETWORK_MONITOR
        assert Role.get("ROLE_REMOVE") is None

        assert Role.STEWARD.to_indy_num_str() == "2"
        assert Role.TRUSTEE.to_indy_num_str() == "0"
        assert Role.ENDORSER.to_indy_num_str() == "101"
        assert Role.NETWORK_MONITOR.to_indy_num_str() == "201"
        assert Role.USER.to_indy_num_str() is None
        assert Role.ROLE_REMOVE.to_indy_num_str() == ""

        assert Role.STEWARD.token() == "STEWARD"
        assert Role.TRUSTEE.token() == "TRUSTEE"
        assert Role.ENDORSER.token() == "ENDORSER"
        assert Role.NETWORK_MONITOR.token() == "NETWORK_MONITOR"
        assert Role.USER.token() is None
        assert Role.ROLE_REMOVE.to_indy_num_str() == ""


@pytest.mark.indy
class TestIndySdkLedger(AsyncTestCase):
    test_did = "55GkHamhTU1ZbTbV2ab9DE"
    test_did_info = DIDInfo(
        test_did, "3Dn1SJNPaCXcvvJvSbsFWP2xaCjMom3can8CQNhWrTRx", None
    )
    test_verkey = "3Dn1SJNPaCXcvvJvSbsFWP2xaCjMom3can8CQNhWrTRx"

    @async_mock.patch("indy.pool.create_pool_ledger_config")
    @async_mock.patch("indy.pool.list_pools")
    @async_mock.patch("indy.pool.open_pool_ledger")
    @async_mock.patch("builtins.open")
    async def test_init(
        self, mock_open, mock_open_ledger, mock_list_pools, mock_create_config
    ):
        mock_open.return_value = async_mock.MagicMock()
        mock_list_pools.return_value = []

        mock_wallet = async_mock.MagicMock()
        ledger = IndySdkLedger(
            IndySdkLedgerPool("name", genesis_transactions="genesis_transactions"),
            mock_wallet,
        )

        assert ledger.pool_name == "name"
        assert ledger.wallet is mock_wallet

        await ledger.__aenter__()

        mock_open.assert_called_once_with(GENESIS_TRANSACTION_PATH, "w")
        mock_open.return_value.__enter__.return_value.write.assert_called_once_with(
            "genesis_transactions"
        )
        mock_create_config.assert_called_once_with(
            "name", json.dumps({"genesis_txn": GENESIS_TRANSACTION_PATH})
        )
        assert ledger.did_to_nym(ledger.nym_to_did(self.test_did)) == self.test_did

    @async_mock.patch("indy.pool.list_pools")
    @async_mock.patch("builtins.open")
    async def test_init_do_not_recreate(self, mock_open, mock_list_pools):
        mock_open.return_value = async_mock.MagicMock()
        mock_list_pools.return_value = [{"pool": "name"}, {"pool": "another"}]

        pool = IndySdkLedgerPool("name")
        assert pool.name == "name"

        with self.assertRaises(LedgerConfigError):
            await pool.create_pool_config("genesis_transactions", recreate=False)

        mock_open.assert_called_once_with(GENESIS_TRANSACTION_PATH, "w")

    @async_mock.patch("indy.pool.create_pool_ledger_config")
    @async_mock.patch("indy.pool.delete_pool_ledger_config")
    @async_mock.patch("indy.pool.list_pools")
    @async_mock.patch("builtins.open")
    async def test_init_recreate(
        self, mock_open, mock_list_pools, mock_delete_config, mock_create_config
    ):
        mock_open.return_value = async_mock.MagicMock()
        mock_list_pools.return_value = [{"pool": "name"}, {"pool": "another"}]
        mock_delete_config.return_value = None

        pool = IndySdkLedgerPool("name")
        assert pool.name == "name"

        await pool.create_pool_config("genesis_transactions", recreate=True)

        mock_open.assert_called_once_with(GENESIS_TRANSACTION_PATH, "w")
        mock_delete_config.assert_called_once_with("name")
        mock_create_config.assert_called_once_with(
            "name", json.dumps({"genesis_txn": GENESIS_TRANSACTION_PATH})
        )

    @async_mock.patch("indy.pool.set_protocol_version")
    @async_mock.patch("indy.pool.open_pool_ledger")
    @async_mock.patch("indy.pool.close_pool_ledger")
    async def test_aenter_aexit(
        self, mock_close_pool, mock_open_ledger, mock_set_proto
    ):
        mock_wallet = async_mock.MagicMock()
        ledger = IndySdkLedger(IndySdkLedgerPool("name", checked=True), mock_wallet)

        async with ledger as led:
            mock_set_proto.assert_called_once_with(2)
            mock_open_ledger.assert_called_once_with("name", "{}")
            assert led == ledger
            mock_close_pool.assert_not_called()
            assert led.pool_handle == mock_open_ledger.return_value

        mock_close_pool.assert_called_once()
        assert ledger.pool_handle == None

    @async_mock.patch("indy.pool.set_protocol_version")
    @async_mock.patch("indy.pool.open_pool_ledger")
    @async_mock.patch("indy.pool.close_pool_ledger")
    async def test_aenter_aexit_nested_keepalive(
        self, mock_close_pool, mock_open_ledger, mock_set_proto
    ):
        mock_wallet = async_mock.MagicMock()
        ledger = IndySdkLedger(
            IndySdkLedgerPool("name", checked=True, keepalive=1), mock_wallet
        )

        async with ledger as led0:
            mock_set_proto.assert_called_once_with(2)
            mock_open_ledger.assert_called_once_with("name", "{}")
            assert led0 == ledger
            mock_close_pool.assert_not_called()
            assert led0.pool_handle == mock_open_ledger.return_value

        async with ledger as led1:
            assert ledger.pool.ref_count == 1

        mock_close_pool.assert_not_called()  # it's a future
        assert ledger.pool_handle

        await asyncio.sleep(1.01)
        mock_close_pool.assert_called_once()
        assert ledger.pool_handle == None

    @async_mock.patch("indy.pool.set_protocol_version")
    @async_mock.patch("indy.pool.open_pool_ledger")
    @async_mock.patch("indy.pool.close_pool_ledger")
    async def test_aenter_aexit_close_x(
        self, mock_close_pool, mock_open_ledger, mock_set_proto
    ):
        mock_wallet = async_mock.MagicMock()
        mock_close_pool.side_effect = IndyError(ErrorCode.PoolLedgerTimeout)
        ledger = IndySdkLedger(IndySdkLedgerPool("name", checked=True), mock_wallet)

        with self.assertRaises(LedgerError):
            async with ledger as led:
                assert led.pool_handle == mock_open_ledger.return_value

        assert ledger.pool_handle == mock_open_ledger.return_value
        assert ledger.pool.ref_count == 1

    @async_mock.patch("indy.pool.set_protocol_version")
    @async_mock.patch("indy.pool.create_pool_ledger_config")
    @async_mock.patch("indy.pool.open_pool_ledger")
    @async_mock.patch("indy.pool.close_pool_ledger")
    async def test_submit_pool_closed(
        self, mock_close_pool, mock_open_ledger, mock_create_config, mock_set_proto
    ):
        mock_wallet = async_mock.MagicMock()
        ledger = IndySdkLedger(IndySdkLedgerPool("name", checked=True), mock_wallet)

        with self.assertRaises(ClosedPoolError) as context:
            await ledger._submit("{}")
        assert "sign and submit request to closed pool" in str(context.exception)

    @async_mock.patch("indy.pool.set_protocol_version")
    @async_mock.patch("indy.pool.create_pool_ledger_config")
    @async_mock.patch("indy.pool.open_pool_ledger")
    @async_mock.patch("indy.pool.close_pool_ledger")
    @async_mock.patch("indy.ledger.sign_and_submit_request")
    async def test_submit_signed(
        self,
        mock_sign_submit,
        mock_close_pool,
        mock_open_ledger,
        mock_create_config,
        mock_set_proto,
    ):

        mock_sign_submit.return_value = '{"op": "REPLY"}'

        mock_wallet = async_mock.MagicMock()

        ledger = IndySdkLedger(IndySdkLedgerPool("name", checked=True), mock_wallet)

        async with ledger:
            mock_wallet.get_public_did = async_mock.CoroutineMock()
            mock_wallet.get_public_did.return_value = None

            with self.assertRaises(BadLedgerRequestError):
                await ledger._submit("{}", True)

            mock_wallet.get_public_did = async_mock.CoroutineMock()
            mock_did = mock_wallet.get_public_did.return_value
            mock_did.did = self.test_did

            await ledger._submit("{}", True, False)

            mock_wallet.get_public_did.assert_called_once_with()

            mock_sign_submit.assert_called_once_with(
                ledger.pool_handle, mock_wallet.opened.handle, mock_did.did, "{}"
            )

    @async_mock.patch("indy.pool.set_protocol_version")
    @async_mock.patch("indy.pool.create_pool_ledger_config")
    @async_mock.patch("indy.pool.open_pool_ledger")
    @async_mock.patch("indy.pool.close_pool_ledger")
    @async_mock.patch("indy.ledger.sign_and_submit_request")
    @async_mock.patch("indy.ledger.append_txn_author_agreement_acceptance_to_request")
    async def test_submit_signed_taa_accept(
        self,
        mock_append_taa,
        mock_sign_submit,
        mock_close_pool,
        mock_open_ledger,
        mock_create_config,
        mock_set_proto,
    ):

        mock_append_taa.return_value = "{}"
        mock_sign_submit.return_value = '{"op": "REPLY"}'

        mock_wallet = async_mock.MagicMock()

        ledger = IndySdkLedger(IndySdkLedgerPool("name", checked=True), mock_wallet)
        ledger.get_latest_txn_author_acceptance = async_mock.CoroutineMock(
            return_value={
                "text": "sample",
                "version": "0.0",
                "digest": "digest",
                "mechanism": "dummy",
                "time": "now",
            }
        )

        async with ledger:
            mock_wallet.get_public_did = async_mock.CoroutineMock()
            mock_did = mock_wallet.get_public_did.return_value
            mock_did.did = self.test_did

            await ledger._submit(
                request_json="{}",
                sign=None,
                taa_accept=True,
                sign_did=self.test_did_info,
            )

            mock_wallet.get_public_did.assert_not_called()
            mock_append_taa.assert_called_once_with(
                "{}", "sample", "0.0", "digest", "dummy", "now"
            )
            mock_sign_submit.assert_called_once_with(
                ledger.pool_handle, ledger.wallet.opened.handle, self.test_did, "{}"
            )

    @async_mock.patch("indy.pool.set_protocol_version")
    @async_mock.patch("indy.pool.create_pool_ledger_config")
    @async_mock.patch("indy.pool.open_pool_ledger")
    @async_mock.patch("indy.pool.close_pool_ledger")
    @async_mock.patch("indy.ledger.submit_request")
    async def test_submit_unsigned(
        self,
        mock_submit,
        mock_close_pool,
        mock_open_ledger,
        mock_create_config,
        mock_set_proto,
    ):

        mock_did = async_mock.MagicMock()

        future = asyncio.Future()
        future.set_result(mock_did)

        mock_submit.return_value = '{"op": "REPLY"}'

        mock_wallet = async_mock.MagicMock()
        mock_wallet.get_public_did.return_value = future

        ledger = IndySdkLedger(IndySdkLedgerPool("name", checked=True), mock_wallet)

        async with ledger:
            await ledger._submit("{}", False)

            mock_wallet.get_public_did.assert_not_called()

            mock_submit.assert_called_once_with(ledger.pool_handle, "{}")

    @async_mock.patch("indy.pool.set_protocol_version")
    @async_mock.patch("indy.pool.create_pool_ledger_config")
    @async_mock.patch("indy.pool.open_pool_ledger")
    @async_mock.patch("indy.pool.close_pool_ledger")
    @async_mock.patch("indy.ledger.submit_request")
    async def test_submit_unsigned_ledger_transaction_error(
        self,
        mock_submit,
        mock_close_pool,
        mock_open_ledger,
        mock_create_config,
        mock_set_proto,
    ):

        mock_did = async_mock.MagicMock()

        future = asyncio.Future()
        future.set_result(mock_did)

        mock_submit.return_value = '{"op": "NO-SUCH-OP"}'

        mock_wallet = async_mock.MagicMock()
        mock_wallet.get_public_did.return_value = future

        ledger = IndySdkLedger(IndySdkLedgerPool("name", checked=True), mock_wallet)

        async with ledger:
            with self.assertRaises(LedgerTransactionError):
                await ledger._submit("{}", False)

            mock_wallet.get_public_did.assert_not_called()

            mock_submit.assert_called_once_with(ledger.pool_handle, "{}")

    @async_mock.patch("indy.pool.set_protocol_version")
    @async_mock.patch("indy.pool.create_pool_ledger_config")
    @async_mock.patch("indy.pool.open_pool_ledger")
    @async_mock.patch("indy.pool.close_pool_ledger")
    @async_mock.patch("indy.ledger.submit_request")
    async def test_submit_rejected(
        self,
        mock_submit,
        mock_close_pool,
        mock_open_ledger,
        mock_create_config,
        mock_set_proto,
    ):

        mock_did = async_mock.MagicMock()

        future = asyncio.Future()
        future.set_result(mock_did)

        mock_submit.return_value = '{"op": "REQNACK", "reason": "a reason"}'

        mock_wallet = async_mock.MagicMock()
        mock_wallet.get_public_did.return_value = future

        ledger = IndySdkLedger(IndySdkLedgerPool("name", checked=True), mock_wallet)

        async with ledger:
            with self.assertRaises(LedgerTransactionError) as context:
                await ledger._submit("{}", False)
            assert "Ledger rejected transaction request" in str(context.exception)

        mock_submit.return_value = '{"op": "REJECT", "reason": "another reason"}'

        mock_wallet = async_mock.MagicMock()
        mock_wallet.get_public_did.return_value = future

        ledger = IndySdkLedger(IndySdkLedgerPool("name", checked=True), mock_wallet)

        async with ledger:
            with self.assertRaises(LedgerTransactionError) as context:
                await ledger._submit("{}", False)
            assert "Ledger rejected transaction request" in str(context.exception)

    @async_mock.patch("aries_cloudagent.ledger.indy.IndySdkLedgerPool.context_open")
    @async_mock.patch("aries_cloudagent.ledger.indy.IndySdkLedgerPool.context_close")
    @async_mock.patch("aries_cloudagent.ledger.indy.IndySdkLedger._submit")
    @async_mock.patch("aries_cloudagent.ledger.indy.IndySdkLedger.fetch_schema_by_id")
    @async_mock.patch(
        "aries_cloudagent.ledger.indy.IndySdkLedger.fetch_schema_by_seq_no"
    )
    @async_mock.patch("aries_cloudagent.storage.indy.IndySdkStorage.add_record")
    @async_mock.patch("indy.ledger.build_schema_request")
    async def test_send_schema(
        self,
        mock_build_schema_req,
        mock_add_record,
        mock_fetch_schema_by_seq_no,
        mock_fetch_schema_by_id,
        mock_submit,
        mock_close,
        mock_open,
    ):
        mock_wallet = async_mock.MagicMock()

        issuer = async_mock.MagicMock(IndyIssuer)
        ledger = IndySdkLedger(IndySdkLedgerPool("name", checked=True), mock_wallet)

        issuer.create_schema.return_value = ("schema_issuer_did:name:1.0", "{}")
        mock_fetch_schema_by_id.return_value = None
        mock_fetch_schema_by_seq_no.return_value = None

        mock_submit.return_value = (
            r'{"op":"REPLY","result":{"txnMetadata":{"seqNo": 1}}}'
        )

        async with ledger:
            mock_wallet.get_public_did = async_mock.CoroutineMock()
            mock_wallet.get_public_did.return_value = None

            with self.assertRaises(BadLedgerRequestError):
                schema_id, schema_def = await ledger.create_and_send_schema(
                    issuer, "schema_name", "schema_version", [1, 2, 3]
                )

            mock_wallet.get_public_did = async_mock.CoroutineMock()
            mock_did = mock_wallet.get_public_did.return_value
            mock_did.did = self.test_did

            schema_id, schema_def = await ledger.create_and_send_schema(
                issuer, "schema_name", "schema_version", [1, 2, 3]
            )

            mock_wallet.get_public_did.assert_called_once_with()
            issuer.create_schema.assert_called_once_with(
                mock_did.did, "schema_name", "schema_version", [1, 2, 3]
            )

            mock_build_schema_req.assert_called_once_with(
                mock_did.did, issuer.create_schema.return_value[1]
            )

            mock_submit.assert_called_once_with(
                mock_build_schema_req.return_value,
                True,
                sign_did=mock_wallet.get_public_did.return_value,
            )

            assert schema_id == issuer.create_schema.return_value[0]

    @async_mock.patch("indy.pool.set_protocol_version")
    @async_mock.patch("indy.pool.create_pool_ledger_config")
    @async_mock.patch("indy.pool.open_pool_ledger")
    @async_mock.patch("indy.pool.close_pool_ledger")
    @async_mock.patch(
        "aries_cloudagent.ledger.indy.IndySdkLedger.check_existing_schema"
    )
    @async_mock.patch("aries_cloudagent.storage.indy.IndySdkStorage.add_record")
    @async_mock.patch("indy.ledger.build_schema_request")
    async def test_send_schema_already_exists(
        self,
        mock_build_schema_req,
        mock_add_record,
        mock_check_existing,
        mock_close_pool,
        mock_open_ledger,
        mock_create_config,
        mock_set_proto,
    ):
        # mock_did = async_mock.CoroutineMock()

        mock_wallet = async_mock.MagicMock()
        mock_wallet.get_public_did = async_mock.CoroutineMock()
        mock_wallet.get_public_did.return_value.did = "abc"

        fetch_schema_id = (
            f"{mock_wallet.get_public_did.return_value.did}:2:"
            "schema_name:schema_version"
        )
        mock_check_existing.return_value = (fetch_schema_id, {})

        issuer = async_mock.MagicMock(IndyIssuer)
        issuer.create_schema.return_value = ("1", "{}")
        ledger = IndySdkLedger(IndySdkLedgerPool("name", checked=True), mock_wallet)

        with async_mock.patch.object(
            ledger, "get_indy_storage", async_mock.MagicMock()
        ) as mock_get_storage:
            mock_add_record = async_mock.CoroutineMock()
            mock_get_storage.return_value = async_mock.MagicMock(
                add_record=mock_add_record
            )

            async with ledger:
                schema_id, schema_def = await ledger.create_and_send_schema(
                    issuer, "schema_name", "schema_version", [1, 2, 3]
                )
                assert schema_id == fetch_schema_id
                assert schema_def == {}

            mock_add_record.assert_not_called()

    @async_mock.patch("indy.pool.set_protocol_version")
    @async_mock.patch("indy.pool.create_pool_ledger_config")
    @async_mock.patch("indy.pool.open_pool_ledger")
    @async_mock.patch("indy.pool.close_pool_ledger")
    @async_mock.patch(
        "aries_cloudagent.ledger.indy.IndySdkLedger.check_existing_schema"
    )
    @async_mock.patch("aries_cloudagent.storage.indy.IndySdkStorage.add_record")
    @async_mock.patch("indy.ledger.build_schema_request")
    async def test_send_schema_ledger_transaction_error_already_exists(
        self,
        mock_build_schema_req,
        mock_add_record,
        mock_check_existing,
        mock_close_pool,
        mock_open_ledger,
        mock_create_config,
        mock_set_proto,
    ):

        mock_wallet = async_mock.MagicMock()
        mock_wallet.get_public_did = async_mock.CoroutineMock()
        mock_wallet.get_public_did.return_value.did = "abc"

        fetch_schema_id = (
            f"{mock_wallet.get_public_did.return_value.did}:2:"
            "schema_name:schema_version"
        )
        mock_check_existing.side_effect = [None, (fetch_schema_id, "{}")]

        issuer = async_mock.MagicMock(IndyIssuer)
        issuer.create_schema.return_value = ("1", "{}")
        ledger = IndySdkLedger(IndySdkLedgerPool("name", checked=True), mock_wallet)
        ledger._submit = async_mock.CoroutineMock(
            side_effect=LedgerTransactionError("UnauthorizedClientRequest")
        )

        async with ledger:
            schema_id, schema_def = await ledger.create_and_send_schema(
                issuer, "schema_name", "schema_version", [1, 2, 3]
            )
            assert schema_id == fetch_schema_id

    @async_mock.patch("indy.pool.set_protocol_version")
    @async_mock.patch("indy.pool.create_pool_ledger_config")
    @async_mock.patch("indy.pool.open_pool_ledger")
    @async_mock.patch("indy.pool.close_pool_ledger")
    @async_mock.patch(
        "aries_cloudagent.ledger.indy.IndySdkLedger.check_existing_schema"
    )
    async def test_send_schema_ledger_read_only(
        self,
        mock_check_existing,
        mock_close_pool,
        mock_open_ledger,
        mock_create_config,
        mock_set_proto,
    ):

        mock_wallet = async_mock.MagicMock()
        mock_wallet.get_public_did = async_mock.CoroutineMock()
        mock_wallet.get_public_did.return_value.did = "abc"

        fetch_schema_id = (
            f"{mock_wallet.get_public_did.return_value.did}:2:"
            "schema_name:schema_version"
        )
        mock_check_existing.side_effect = [None, fetch_schema_id]

        issuer = async_mock.MagicMock(IndyIssuer)
        issuer.create_schema.return_value = ("1", "{}")
        ledger = IndySdkLedger(
            IndySdkLedgerPool("name", checked=True, read_only=True), mock_wallet
        )

        async with ledger:
            with self.assertRaises(LedgerError) as context:
                await ledger.create_and_send_schema(
                    issuer, "schema_name", "schema_version", [1, 2, 3]
                )
            assert "read only" in str(context.exception)

    @async_mock.patch("indy.pool.set_protocol_version")
    @async_mock.patch("indy.pool.create_pool_ledger_config")
    @async_mock.patch("indy.pool.open_pool_ledger")
    @async_mock.patch("indy.pool.close_pool_ledger")
    @async_mock.patch(
        "aries_cloudagent.ledger.indy.IndySdkLedger.check_existing_schema"
    )
    async def test_send_schema_issuer_error(
        self,
        mock_check_existing,
        mock_close_pool,
        mock_open_ledger,
        mock_create_config,
        mock_set_proto,
    ):

        mock_wallet = async_mock.MagicMock()
        mock_wallet.get_public_did = async_mock.CoroutineMock()
        mock_wallet.get_public_did.return_value.did = "abc"

        fetch_schema_id = (
            f"{mock_wallet.get_public_did.return_value.did}:2:"
            "schema_name:schema_version"
        )
        mock_check_existing.side_effect = [None, fetch_schema_id]

        issuer = async_mock.MagicMock(IndyIssuer)
        issuer.create_schema = async_mock.CoroutineMock(
            side_effect=IndyIssuerError("dummy error")
        )
        ledger = IndySdkLedger(IndySdkLedgerPool("name", checked=True), mock_wallet)

        async with ledger:
            with self.assertRaises(LedgerError) as context:
                await ledger.create_and_send_schema(
                    issuer, "schema_name", "schema_version", [1, 2, 3]
                )
            assert "dummy error" in str(context.exception)

    @async_mock.patch("indy.pool.set_protocol_version")
    @async_mock.patch("indy.pool.create_pool_ledger_config")
    @async_mock.patch("indy.pool.open_pool_ledger")
    @async_mock.patch("indy.pool.close_pool_ledger")
    @async_mock.patch(
        "aries_cloudagent.ledger.indy.IndySdkLedger.check_existing_schema"
    )
    @async_mock.patch("aries_cloudagent.storage.indy.IndySdkStorage.add_record")
    @async_mock.patch("indy.ledger.build_schema_request")
    async def test_send_schema_ledger_transaction_error(
        self,
        mock_build_schema_req,
        mock_add_record,
        mock_check_existing,
        mock_close_pool,
        mock_open_ledger,
        mock_create_config,
        mock_set_proto,
    ):

        mock_wallet = async_mock.MagicMock()
        mock_wallet.get_public_did = async_mock.CoroutineMock()
        mock_wallet.get_public_did.return_value.did = "abc"

        fetch_schema_id = (
            f"{mock_wallet.get_public_did.return_value.did}:2:"
            "schema_name:schema_version"
        )
        mock_check_existing.side_effect = [None, fetch_schema_id]

        issuer = async_mock.MagicMock(IndyIssuer)
        issuer.create_schema.return_value = ("1", "{}")
        ledger = IndySdkLedger(IndySdkLedgerPool("name", checked=True), mock_wallet)
        ledger._submit = async_mock.CoroutineMock(
            side_effect=LedgerTransactionError("Some other error message")
        )

        async with ledger:
            with self.assertRaises(LedgerTransactionError):
                await ledger.create_and_send_schema(
                    issuer, "schema_name", "schema_version", [1, 2, 3]
                )

    @async_mock.patch("aries_cloudagent.ledger.indy.IndySdkLedgerPool.context_open")
    @async_mock.patch("aries_cloudagent.ledger.indy.IndySdkLedgerPool.context_close")
    @async_mock.patch("aries_cloudagent.ledger.indy.IndySdkLedger._submit")
    @async_mock.patch("aries_cloudagent.ledger.indy.IndySdkLedger.fetch_schema_by_id")
    @async_mock.patch(
        "aries_cloudagent.ledger.indy.IndySdkLedger.fetch_schema_by_seq_no"
    )
    @async_mock.patch("aries_cloudagent.storage.indy.IndySdkStorage.add_record")
    @async_mock.patch("indy.ledger.build_schema_request")
    async def test_send_schema_no_seq_no(
        self,
        mock_build_schema_req,
        mock_add_record,
        mock_fetch_schema_by_seq_no,
        mock_fetch_schema_by_id,
        mock_submit,
        mock_close,
        mock_open,
    ):
        mock_wallet = async_mock.MagicMock()

        issuer = async_mock.MagicMock(IndyIssuer)
        ledger = IndySdkLedger(IndySdkLedgerPool("name", checked=True), mock_wallet)

        issuer.create_schema.return_value = ("schema_issuer_did:name:1.0", "{}")
        mock_fetch_schema_by_id.return_value = None
        mock_fetch_schema_by_seq_no.return_value = None

        mock_submit.return_value = (
            r'{"op":"REPLY","result":{"txnMetadata":{"no": "seqNo"}}}'
        )

        async with ledger:
            mock_wallet.get_public_did = async_mock.CoroutineMock()
            mock_did = mock_wallet.get_public_did.return_value
            mock_did.did = self.test_did

            with self.assertRaises(LedgerError) as context:
                await ledger.create_and_send_schema(
                    issuer, "schema_name", "schema_version", [1, 2, 3]
                )
            assert "schema sequence number" in str(context.exception)

    @async_mock.patch("aries_cloudagent.ledger.indy.IndySdkLedgerPool.context_open")
    @async_mock.patch("aries_cloudagent.ledger.indy.IndySdkLedgerPool.context_close")
    @async_mock.patch("aries_cloudagent.ledger.indy.IndySdkLedger.fetch_schema_by_id")
    async def test_check_existing_schema(
        self,
        mock_fetch_schema_by_id,
        mock_close,
        mock_open,
    ):
        mock_wallet = async_mock.MagicMock()
        mock_wallet.get_public_did = async_mock.CoroutineMock()
        mock_did = mock_wallet.get_public_did.return_value
        mock_did.did = self.test_did

        mock_fetch_schema_by_id.return_value = {"attrNames": ["a", "b", "c"]}

        ledger = IndySdkLedger(IndySdkLedgerPool("name", checked=True), mock_wallet)
        async with ledger:
            schema_id, schema_def = await ledger.check_existing_schema(
                public_did=self.test_did,
                schema_name="test",
                schema_version="1.0",
                attribute_names=["c", "b", "a"],
            )
            assert schema_id == f"{self.test_did}:2:test:1.0"

            with self.assertRaises(LedgerTransactionError):
                await ledger.check_existing_schema(
                    public_did=self.test_did,
                    schema_name="test",
                    schema_version="1.0",
                    attribute_names=["a", "b", "c", "d"],
                )

    @async_mock.patch("aries_cloudagent.ledger.indy.IndySdkLedgerPool.context_open")
    @async_mock.patch("aries_cloudagent.ledger.indy.IndySdkLedgerPool.context_close")
    @async_mock.patch("aries_cloudagent.ledger.indy.IndySdkLedger._submit")
    @async_mock.patch("indy.ledger.build_get_schema_request")
    @async_mock.patch("indy.ledger.parse_get_schema_response")
    async def test_get_schema(
        self,
        mock_parse_get_schema_resp,
        mock_build_get_schema_req,
        mock_submit,
        mock_close,
        mock_open,
    ):
        mock_wallet = async_mock.MagicMock()
        mock_wallet.get_public_did = async_mock.CoroutineMock()
        mock_did = mock_wallet.get_public_did.return_value
        mock_did.did = self.test_did

        mock_parse_get_schema_resp.return_value = (None, '{"attrNames": ["a", "b"]}')

        mock_submit.return_value = '{"result":{"seqNo":1}}'

        ledger = IndySdkLedger(
            IndySdkLedgerPool("name", checked=True, cache=InMemoryCache()), mock_wallet
        )

        async with ledger:
            response = await ledger.get_schema("schema_id")

            mock_wallet.get_public_did.assert_called_once_with()
            mock_build_get_schema_req.assert_called_once_with(mock_did.did, "schema_id")
            mock_submit.assert_called_once_with(
                mock_build_get_schema_req.return_value, sign_did=mock_did
            )
            mock_parse_get_schema_resp.assert_called_once_with(mock_submit.return_value)

            assert response == json.loads(mock_parse_get_schema_resp.return_value[1])

            response == await ledger.get_schema("schema_id")  # cover get-from-cache
            assert response == json.loads(mock_parse_get_schema_resp.return_value[1])

    @async_mock.patch("aries_cloudagent.ledger.indy.IndySdkLedgerPool.context_open")
    @async_mock.patch("aries_cloudagent.ledger.indy.IndySdkLedgerPool.context_close")
    @async_mock.patch("aries_cloudagent.ledger.indy.IndySdkLedger._submit")
    @async_mock.patch("indy.ledger.build_get_schema_request")
    async def test_get_schema_not_found(
        self,
        mock_build_get_schema_req,
        mock_submit,
        mock_close,
        mock_open,
    ):
        mock_wallet = async_mock.MagicMock()
        mock_wallet.get_public_did = async_mock.CoroutineMock()
        mock_did = mock_wallet.get_public_did.return_value
        mock_did.did = self.test_did

        mock_submit.return_value = json.dumps({"result": {"seqNo": None}})

        ledger = IndySdkLedger(
            IndySdkLedgerPool("name", checked=True, cache=InMemoryCache()), mock_wallet
        )

        async with ledger:
            response = await ledger.get_schema("schema_id")

            mock_wallet.get_public_did.assert_called_once_with()
            mock_build_get_schema_req.assert_called_once_with(mock_did.did, "schema_id")
            mock_submit.assert_called_once_with(
                mock_build_get_schema_req.return_value, sign_did=mock_did
            )

            assert response is None

    @async_mock.patch("aries_cloudagent.ledger.indy.IndySdkLedgerPool.context_open")
    @async_mock.patch("aries_cloudagent.ledger.indy.IndySdkLedgerPool.context_close")
    @async_mock.patch("aries_cloudagent.ledger.indy.IndySdkLedger._submit")
    @async_mock.patch("indy.ledger.build_get_txn_request")
    @async_mock.patch("indy.ledger.build_get_schema_request")
    @async_mock.patch("indy.ledger.parse_get_schema_response")
    async def test_get_schema_by_seq_no(
        self,
        mock_parse_get_schema_resp,
        mock_build_get_schema_req,
        mock_build_get_txn_req,
        mock_submit,
        mock_close,
        mock_open,
    ):
        mock_wallet = async_mock.MagicMock()
        mock_wallet.get_public_did = async_mock.CoroutineMock()
        mock_did = mock_wallet.get_public_did.return_value
        mock_did.did = self.test_did

        mock_parse_get_schema_resp.return_value = (None, '{"attrNames": ["a", "b"]}')

        submissions = [
            json.dumps(
                {
                    "result": {
                        "data": {
                            "txn": {
                                "type": "101",
                                "metadata": {"from": self.test_did},
                                "data": {
                                    "data": {"name": "preferences", "version": "1.0"}
                                },
                            }
                        }
                    }
                }
            ),
            json.dumps({"result": {"seqNo": 999}}),
        ]  # need to subscript these in assertions later
        mock_submit.side_effect = [
            sub for sub in submissions
        ]  # becomes list iterator, unsubscriptable, in mock object

        ledger = IndySdkLedger(IndySdkLedgerPool("name", checked=True), mock_wallet)

        async with ledger:
            response = await ledger.get_schema("999")

            mock_wallet.get_public_did.assert_called_once_with()
            mock_build_get_txn_req.assert_called_once_with(None, None, seq_no=999)
            mock_build_get_schema_req.assert_called_once_with(
                mock_did.did, f"{self.test_did}:2:preferences:1.0"
            )
            mock_submit.assert_has_calls(
                [
                    async_mock.call(mock_build_get_txn_req.return_value),
                    async_mock.call(
                        mock_build_get_schema_req.return_value, sign_did=mock_did
                    ),
                ]
            )
            mock_parse_get_schema_resp.assert_called_once_with(submissions[1])

            assert response == json.loads(mock_parse_get_schema_resp.return_value[1])

    @async_mock.patch("aries_cloudagent.ledger.indy.IndySdkLedgerPool.context_open")
    @async_mock.patch("aries_cloudagent.ledger.indy.IndySdkLedgerPool.context_close")
    @async_mock.patch("aries_cloudagent.ledger.indy.IndySdkLedger._submit")
    @async_mock.patch("indy.ledger.build_get_txn_request")
    @async_mock.patch("indy.ledger.build_get_schema_request")
    @async_mock.patch("indy.ledger.parse_get_schema_response")
    async def test_get_schema_by_wrong_seq_no(
        self,
        mock_parse_get_schema_resp,
        mock_build_get_schema_req,
        mock_build_get_txn_req,
        mock_submit,
        mock_close,
        mock_open,
    ):
        mock_wallet = async_mock.MagicMock()
        mock_wallet.get_public_did = async_mock.CoroutineMock()
        mock_did = mock_wallet.get_public_did.return_value
        mock_did.did = self.test_did

        mock_parse_get_schema_resp.return_value = (None, '{"attrNames": ["a", "b"]}')

        submissions = [
            json.dumps(
                {
                    "result": {
                        "data": {
                            "txn": {
                                "type": "102",
                            }
                        }
                    }
                }
            ),  # not a schema
            json.dumps({"result": {"seqNo": 999}}),
        ]  # need to subscript these in assertions later
        mock_submit.side_effect = [
            sub for sub in submissions
        ]  # becomes list iterator, unsubscriptable, in mock object

        ledger = IndySdkLedger(IndySdkLedgerPool("name", checked=True), mock_wallet)

        async with ledger:
            with self.assertRaises(LedgerTransactionError):
                await ledger.get_schema("999")

    @async_mock.patch("aries_cloudagent.ledger.indy.IndySdkLedger.get_schema")
    @async_mock.patch("aries_cloudagent.ledger.indy.IndySdkLedgerPool.context_open")
    @async_mock.patch("aries_cloudagent.ledger.indy.IndySdkLedgerPool.context_close")
    @async_mock.patch(
        "aries_cloudagent.ledger.indy.IndySdkLedger.fetch_credential_definition"
    )
    @async_mock.patch("aries_cloudagent.ledger.indy.IndySdkLedger._submit")
    @async_mock.patch("aries_cloudagent.storage.indy.IndySdkStorage.search_records")
    @async_mock.patch("aries_cloudagent.storage.indy.IndySdkStorage.add_record")
    @async_mock.patch("indy.ledger.build_cred_def_request")
    async def test_send_credential_definition(
        self,
        mock_build_cred_def,
        mock_add_record,
        mock_search_records,
        mock_submit,
        mock_fetch_cred_def,
        mock_close,
        mock_open,
        mock_get_schema,
    ):
        mock_wallet = async_mock.MagicMock()

        mock_search_records.return_value.fetch_all = async_mock.CoroutineMock(
            return_value=[]
        )

        mock_get_schema.return_value = {"seqNo": 999}
        cred_def_id = f"{self.test_did}:3:CL:999:default"
        cred_def_value = {
            "primary": {"n": "...", "s": "...", "r": "...", "revocation": None}
        }
        cred_def = {
            "ver": "1.0",
            "id": cred_def_id,
            "schemaId": "999",
            "type": "CL",
            "tag": "default",
            "value": cred_def_value,
        }
        cred_def_json = json.dumps(cred_def)

        mock_fetch_cred_def.side_effect = [None, cred_def]

        issuer = async_mock.MagicMock(IndyIssuer)
        issuer.make_credential_definition_id.return_value = cred_def_id
        issuer.create_and_store_credential_definition.return_value = (
            cred_def_id,
            cred_def_json,
        )
        issuer.credential_definition_in_wallet.return_value = False
        ledger = IndySdkLedger(IndySdkLedgerPool("name", checked=True), mock_wallet)

        schema_id = "schema_issuer_did:name:1.0"
        tag = "default"

        async with ledger:
            mock_wallet.get_public_did = async_mock.CoroutineMock()
            mock_wallet.get_public_did.return_value = None

            with self.assertRaises(BadLedgerRequestError):
                await ledger.create_and_send_credential_definition(
                    issuer, schema_id, None, tag
                )

            mock_wallet.get_public_did = async_mock.CoroutineMock()
            mock_wallet.get_public_did.return_value = DIDInfo(
                self.test_did, self.test_verkey, None
            )
            mock_did = mock_wallet.get_public_did.return_value

            (
                result_id,
                result_def,
                novel,
            ) = await ledger.create_and_send_credential_definition(
                issuer, schema_id, None, tag
            )
            assert result_id == cred_def_id
            assert novel

            mock_wallet.get_public_did.assert_called_once_with()
            mock_get_schema.assert_called_once_with(schema_id)

            mock_build_cred_def.assert_called_once_with(mock_did.did, cred_def_json)

    @async_mock.patch("aries_cloudagent.ledger.indy.IndySdkLedger.get_schema")
    @async_mock.patch("aries_cloudagent.ledger.indy.IndySdkLedgerPool.context_open")
    @async_mock.patch("aries_cloudagent.ledger.indy.IndySdkLedgerPool.context_close")
    @async_mock.patch(
        "aries_cloudagent.ledger.indy.IndySdkLedger.fetch_credential_definition"
    )
    @async_mock.patch("aries_cloudagent.ledger.indy.IndySdkLedger._submit")
    @async_mock.patch("aries_cloudagent.storage.indy.IndySdkStorage.search_records")
    @async_mock.patch("aries_cloudagent.storage.indy.IndySdkStorage.add_record")
    @async_mock.patch("indy.ledger.build_cred_def_request")
    async def test_send_credential_definition_exists_in_ledger_and_wallet(
        self,
        mock_build_cred_def,
        mock_add_record,
        mock_search_records,
        mock_submit,
        mock_fetch_cred_def,
        mock_close,
        mock_open,
        mock_get_schema,
    ):
        mock_wallet = async_mock.MagicMock()

        mock_search_records.return_value.fetch_all = async_mock.CoroutineMock(
            return_value=[]
        )

        mock_get_schema.return_value = {"seqNo": 999}
        cred_def_id = f"{self.test_did}:3:CL:999:default"
        cred_def_value = {
            "primary": {"n": "...", "s": "...", "r": "...", "revocation": None}
        }
        cred_def = {
            "ver": "1.0",
            "id": cred_def_id,
            "schemaId": "999",
            "type": "CL",
            "tag": "default",
            "value": cred_def_value,
        }
        cred_def_json = json.dumps(cred_def)

        mock_fetch_cred_def.return_value = {"mock": "cred-def"}

        issuer = async_mock.MagicMock(IndyIssuer)
        issuer.make_credential_definition_id.return_value = cred_def_id
        issuer.create_and_store_credential_definition.return_value = (
            cred_def_id,
            cred_def_json,
        )
        issuer.credential_definition_in_wallet.return_value = True
        ledger = IndySdkLedger(IndySdkLedgerPool("name", checked=True), mock_wallet)

        schema_id = "schema_issuer_did:name:1.0"
        tag = "default"

        with async_mock.patch.object(
            ledger, "get_indy_storage", async_mock.MagicMock()
        ) as mock_get_storage:
            mock_get_storage.return_value = async_mock.MagicMock(
                add_record=async_mock.CoroutineMock()
            )

            async with ledger:
                mock_wallet.get_public_did = async_mock.CoroutineMock()
                mock_wallet.get_public_did.return_value = DIDInfo(
                    self.test_did, self.test_verkey, None
                )
                mock_did = mock_wallet.get_public_did.return_value

                (
                    result_id,
                    result_def,
                    novel,
                ) = await ledger.create_and_send_credential_definition(
                    issuer, schema_id, None, tag
                )
                assert result_id == cred_def_id
                assert not novel

                mock_wallet.get_public_did.assert_called_once_with()
                mock_get_schema.assert_called_once_with(schema_id)

                mock_build_cred_def.assert_not_called()
                mock_get_storage.assert_not_called()

    @async_mock.patch("aries_cloudagent.ledger.indy.IndySdkLedger.get_schema")
    @async_mock.patch("aries_cloudagent.ledger.indy.IndySdkLedgerPool.context_open")
    @async_mock.patch("aries_cloudagent.ledger.indy.IndySdkLedgerPool.context_close")
    async def test_send_credential_definition_no_such_schema(
        self,
        mock_close,
        mock_open,
        mock_get_schema,
    ):
        mock_wallet = async_mock.MagicMock()

        mock_get_schema.return_value = {}

        issuer = async_mock.MagicMock(IndyIssuer)
        ledger = IndySdkLedger(IndySdkLedgerPool("name", checked=True), mock_wallet)

        schema_id = "schema_issuer_did:name:1.0"
        tag = "default"

        async with ledger:
            mock_wallet.get_public_did = async_mock.CoroutineMock()

            with self.assertRaises(LedgerError):
                await ledger.create_and_send_credential_definition(
                    issuer, schema_id, None, tag
                )

    @async_mock.patch("aries_cloudagent.ledger.indy.IndySdkLedger.get_schema")
    @async_mock.patch("aries_cloudagent.ledger.indy.IndySdkLedgerPool.context_open")
    @async_mock.patch("aries_cloudagent.ledger.indy.IndySdkLedgerPool.context_close")
    @async_mock.patch(
        "aries_cloudagent.ledger.indy.IndySdkLedger.fetch_credential_definition"
    )
    @async_mock.patch("aries_cloudagent.ledger.indy.IndySdkLedger._submit")
    @async_mock.patch("aries_cloudagent.storage.indy.IndySdkStorage.search_records")
    @async_mock.patch("aries_cloudagent.storage.indy.IndySdkStorage.add_record")
    @async_mock.patch("indy.ledger.build_cred_def_request")
    async def test_send_credential_definition_offer_exception(
        self,
        mock_build_cred_def,
        mock_add_record,
        mock_search_records,
        mock_submit,
        mock_fetch_cred_def,
        mock_close,
        mock_open,
        mock_get_schema,
    ):
        mock_wallet = async_mock.MagicMock()

        mock_search_records.return_value.fetch_all = async_mock.CoroutineMock(
            return_value=[]
        )

        mock_get_schema.return_value = {"seqNo": 999}

        issuer = async_mock.MagicMock(IndyIssuer)
        issuer.credential_definition_in_wallet.side_effect = IndyIssuerError(
            "common IO error"
        )
        ledger = IndySdkLedger(IndySdkLedgerPool("name", checked=True), mock_wallet)

        schema_id = "schema_issuer_did:name:1.0"
        tag = "default"

        async with ledger:
            mock_wallet.get_public_did = async_mock.CoroutineMock()

            with self.assertRaises(LedgerError):
                await ledger.create_and_send_credential_definition(
                    issuer, schema_id, None, tag
                )

    @async_mock.patch("aries_cloudagent.ledger.indy.IndySdkLedger.get_schema")
    @async_mock.patch("aries_cloudagent.ledger.indy.IndySdkLedgerPool.context_open")
    @async_mock.patch("aries_cloudagent.ledger.indy.IndySdkLedgerPool.context_close")
    @async_mock.patch(
        "aries_cloudagent.ledger.indy.IndySdkLedger.fetch_credential_definition"
    )
    async def test_send_credential_definition_cred_def_in_wallet_not_ledger(
        self,
        mock_fetch_cred_def,
        mock_close,
        mock_open,
        mock_get_schema,
    ):
        mock_wallet = async_mock.MagicMock()

        mock_get_schema.return_value = {"seqNo": 999}
        cred_def_id = f"{self.test_did}:3:CL:999:default"
        cred_def_value = {
            "primary": {"n": "...", "s": "...", "r": "...", "revocation": None}
        }
        cred_def = {
            "ver": "1.0",
            "id": cred_def_id,
            "schemaId": "999",
            "type": "CL",
            "tag": "default",
            "value": cred_def_value,
        }
        cred_def_json = json.dumps(cred_def)

        mock_fetch_cred_def.return_value = {}

        issuer = async_mock.MagicMock(IndyIssuer)
        ledger = IndySdkLedger(IndySdkLedgerPool("name", checked=True), mock_wallet)

        schema_id = "schema_issuer_did:name:1.0"
        tag = "default"

        async with ledger:
            mock_wallet.get_public_did = async_mock.CoroutineMock()

            with self.assertRaises(LedgerError):
                await ledger.create_and_send_credential_definition(
                    issuer, schema_id, None, tag
                )

    @async_mock.patch("aries_cloudagent.ledger.indy.IndySdkLedger.get_schema")
    @async_mock.patch("aries_cloudagent.ledger.indy.IndySdkLedgerPool.context_open")
    @async_mock.patch("aries_cloudagent.ledger.indy.IndySdkLedgerPool.context_close")
    @async_mock.patch(
        "aries_cloudagent.ledger.indy.IndySdkLedger.fetch_credential_definition"
    )
    async def test_send_credential_definition_cred_def_not_on_ledger_wallet_check_x(
        self,
        mock_fetch_cred_def,
        mock_close,
        mock_open,
        mock_get_schema,
    ):
        mock_wallet = async_mock.MagicMock()

        mock_get_schema.return_value = {"seqNo": 999}
        cred_def_id = f"{self.test_did}:3:CL:999:default"
        cred_def_value = {
            "primary": {"n": "...", "s": "...", "r": "...", "revocation": None}
        }
        cred_def = {
            "ver": "1.0",
            "id": cred_def_id,
            "schemaId": "999",
            "type": "CL",
            "tag": "default",
            "value": cred_def_value,
        }
        cred_def_json = json.dumps(cred_def)

        mock_fetch_cred_def.return_value = {}

        issuer = async_mock.MagicMock(IndyIssuer)
        issuer.credential_definition_in_wallet = async_mock.CoroutineMock(
            side_effect=IndyIssuerError("dummy error")
        )
        ledger = IndySdkLedger(IndySdkLedgerPool("name", checked=True), mock_wallet)

        schema_id = "schema_issuer_did:name:1.0"
        tag = "default"

        async with ledger:
            mock_wallet.get_public_did = async_mock.CoroutineMock()

            with self.assertRaises(LedgerError) as context:
                await ledger.create_and_send_credential_definition(
                    issuer, schema_id, None, tag
                )
            assert "dummy error" in str(context.exception)

    @async_mock.patch("aries_cloudagent.ledger.indy.IndySdkLedger.get_schema")
    @async_mock.patch("aries_cloudagent.ledger.indy.IndySdkLedgerPool.context_open")
    @async_mock.patch("aries_cloudagent.ledger.indy.IndySdkLedgerPool.context_close")
    @async_mock.patch(
        "aries_cloudagent.ledger.indy.IndySdkLedger.fetch_credential_definition"
    )
    async def test_send_credential_definition_cred_def_not_on_ledger_nor_wallet_send_x(
        self,
        mock_fetch_cred_def,
        mock_close,
        mock_open,
        mock_get_schema,
    ):
        mock_wallet = async_mock.MagicMock()

        mock_get_schema.return_value = {"seqNo": 999}
        cred_def_id = f"{self.test_did}:3:CL:999:default"
        cred_def_value = {
            "primary": {"n": "...", "s": "...", "r": "...", "revocation": None}
        }
        cred_def = {
            "ver": "1.0",
            "id": cred_def_id,
            "schemaId": "999",
            "type": "CL",
            "tag": "default",
            "value": cred_def_value,
        }
        cred_def_json = json.dumps(cred_def)

        mock_fetch_cred_def.return_value = {}

        issuer = async_mock.MagicMock(IndyIssuer)
        issuer.credential_definition_in_wallet = async_mock.CoroutineMock(
            return_value=False
        )
        issuer.create_and_store_credential_definition = async_mock.CoroutineMock(
            side_effect=IndyIssuerError("dummy error")
        )
        ledger = IndySdkLedger(IndySdkLedgerPool("name", checked=True), mock_wallet)

        schema_id = "schema_issuer_did:name:1.0"
        tag = "default"

        async with ledger:
            mock_wallet.get_public_did = async_mock.CoroutineMock()

            with self.assertRaises(LedgerError) as context:
                await ledger.create_and_send_credential_definition(
                    issuer, schema_id, None, tag
                )
            assert "dummy error" in str(context.exception)

    @async_mock.patch("aries_cloudagent.ledger.indy.IndySdkLedger.get_schema")
    @async_mock.patch("aries_cloudagent.ledger.indy.IndySdkLedgerPool.context_open")
    @async_mock.patch("aries_cloudagent.ledger.indy.IndySdkLedgerPool.context_close")
    @async_mock.patch(
        "aries_cloudagent.ledger.indy.IndySdkLedger.fetch_credential_definition"
    )
    async def test_send_credential_definition_read_only(
        self,
        mock_fetch_cred_def,
        mock_close,
        mock_open,
        mock_get_schema,
    ):
        mock_wallet = async_mock.MagicMock()

        mock_get_schema.return_value = {"seqNo": 999}
        cred_def_id = f"{self.test_did}:3:CL:999:default"
        cred_def_value = {
            "primary": {"n": "...", "s": "...", "r": "...", "revocation": None}
        }
        cred_def = {
            "ver": "1.0",
            "id": cred_def_id,
            "schemaId": "999",
            "type": "CL",
            "tag": "default",
            "value": cred_def_value,
        }
        cred_def_json = json.dumps(cred_def)

        mock_fetch_cred_def.return_value = {}

        issuer = async_mock.MagicMock(IndyIssuer)
        issuer.credential_definition_in_wallet = async_mock.CoroutineMock(
            return_value=False
        )
        issuer.create_and_store_credential_definition = async_mock.CoroutineMock(
            return_value=("cred-def-id", "cred-def-json")
        )
        ledger = IndySdkLedger(
            IndySdkLedgerPool("name", checked=True, read_only=True), mock_wallet
        )

        schema_id = "schema_issuer_did:name:1.0"
        tag = "default"

        async with ledger:
            mock_wallet.get_public_did = async_mock.CoroutineMock()

            with self.assertRaises(LedgerError) as context:
                await ledger.create_and_send_credential_definition(
                    issuer, schema_id, None, tag
                )
            assert "read only" in str(context.exception)

    @async_mock.patch("aries_cloudagent.ledger.indy.IndySdkLedger.get_schema")
    @async_mock.patch("aries_cloudagent.ledger.indy.IndySdkLedgerPool.context_open")
    @async_mock.patch("aries_cloudagent.ledger.indy.IndySdkLedgerPool.context_close")
    @async_mock.patch(
        "aries_cloudagent.ledger.indy.IndySdkLedger.fetch_credential_definition"
    )
    async def test_send_credential_definition_cred_def_on_ledger_not_in_wallet(
        self,
        mock_fetch_cred_def,
        mock_close,
        mock_open,
        mock_get_schema,
    ):
        mock_wallet = async_mock.MagicMock()

        mock_get_schema.return_value = {"seqNo": 999}
        cred_def_id = f"{self.test_did}:3:CL:999:default"
        cred_def_value = {
            "primary": {"n": "...", "s": "...", "r": "...", "revocation": None}
        }
        cred_def = {
            "ver": "1.0",
            "id": cred_def_id,
            "schemaId": "999",
            "type": "CL",
            "tag": "default",
            "value": cred_def_value,
        }
        cred_def_json = json.dumps(cred_def)

        mock_fetch_cred_def.return_value = cred_def

        issuer = async_mock.MagicMock(IndyIssuer)
        issuer.credential_definition_in_wallet = async_mock.CoroutineMock(
            return_value=False
        )
        ledger = IndySdkLedger(IndySdkLedgerPool("name", checked=True), mock_wallet)

        schema_id = "schema_issuer_did:name:1.0"
        tag = "default"

        async with ledger:
            mock_wallet.get_public_did = async_mock.CoroutineMock()

            with self.assertRaises(LedgerError):
                await ledger.create_and_send_credential_definition(
                    issuer, schema_id, None, tag
                )

    @async_mock.patch("aries_cloudagent.ledger.indy.IndySdkLedger.get_schema")
    @async_mock.patch("aries_cloudagent.ledger.indy.IndySdkLedgerPool.context_open")
    @async_mock.patch("aries_cloudagent.ledger.indy.IndySdkLedgerPool.context_close")
    @async_mock.patch(
        "aries_cloudagent.ledger.indy.IndySdkLedger.fetch_credential_definition"
    )
    @async_mock.patch("aries_cloudagent.ledger.indy.IndySdkLedger._submit")
    @async_mock.patch("aries_cloudagent.storage.indy.IndySdkStorage.search_records")
    @async_mock.patch("aries_cloudagent.storage.indy.IndySdkStorage.add_record")
    @async_mock.patch("indy.ledger.build_cred_def_request")
    async def test_send_credential_definition_on_ledger_in_wallet(
        self,
        mock_build_cred_def,
        mock_add_record,
        mock_search_records,
        mock_submit,
        mock_fetch_cred_def,
        mock_close,
        mock_open,
        mock_get_schema,
    ):
        mock_wallet = async_mock.MagicMock()

        mock_search_records.return_value.fetch_all = async_mock.CoroutineMock(
            return_value=[]
        )

        mock_get_schema.return_value = {"seqNo": 999}
        cred_def_id = f"{self.test_did}:3:CL:999:default"
        cred_def_value = {
            "primary": {"n": "...", "s": "...", "r": "...", "revocation": None}
        }
        cred_def = {
            "ver": "1.0",
            "id": cred_def_id,
            "schemaId": "999",
            "type": "CL",
            "tag": "default",
            "value": cred_def_value,
        }
        cred_def_json = json.dumps(cred_def)

        mock_fetch_cred_def.return_value = cred_def

        issuer = async_mock.MagicMock(IndyIssuer)
        issuer.make_credential_definition_id.return_value = cred_def_id
        issuer.create_and_store_credential_definition.return_value = (
            cred_def_id,
            cred_def_json,
        )
        ledger = IndySdkLedger(IndySdkLedgerPool("name", checked=True), mock_wallet)

        schema_id = "schema_issuer_did:name:1.0"
        tag = "default"

        async with ledger:
            mock_wallet.get_public_did = async_mock.CoroutineMock()
            mock_wallet.get_public_did.return_value = None

            with self.assertRaises(BadLedgerRequestError):
                await ledger.create_and_send_credential_definition(
                    issuer, schema_id, None, tag
                )

            mock_wallet.get_public_did = async_mock.CoroutineMock()
            mock_wallet.get_public_did.return_value = DIDInfo(
                self.test_did, self.test_verkey, None
            )
            mock_did = mock_wallet.get_public_did.return_value

            (
                result_id,
                result_def,
                novel,
            ) = await ledger.create_and_send_credential_definition(
                issuer, schema_id, None, tag
            )
            assert result_id == cred_def_id

            mock_wallet.get_public_did.assert_called_once_with()
            mock_get_schema.assert_called_once_with(schema_id)

            mock_build_cred_def.assert_not_called()

    @async_mock.patch("aries_cloudagent.ledger.indy.IndySdkLedger.get_schema")
    @async_mock.patch("aries_cloudagent.ledger.indy.IndySdkLedgerPool.context_open")
    @async_mock.patch("aries_cloudagent.ledger.indy.IndySdkLedgerPool.context_close")
    @async_mock.patch(
        "aries_cloudagent.ledger.indy.IndySdkLedger.fetch_credential_definition"
    )
    @async_mock.patch("aries_cloudagent.ledger.indy.IndySdkLedger._submit")
    @async_mock.patch("aries_cloudagent.storage.indy.IndySdkStorage.search_records")
    @async_mock.patch("aries_cloudagent.storage.indy.IndySdkStorage.add_record")
    @async_mock.patch("indy.ledger.build_cred_def_request")
    async def test_send_credential_definition_create_cred_def_exception(
        self,
        mock_build_cred_def,
        mock_add_record,
        mock_search_records,
        mock_submit,
        mock_fetch_cred_def,
        mock_close,
        mock_open,
        mock_get_schema,
    ):
        mock_wallet = async_mock.MagicMock()

        mock_search_records.return_value.fetch_all = async_mock.CoroutineMock(
            return_value=[]
        )

        mock_get_schema.return_value = {"seqNo": 999}
        cred_def_id = f"{self.test_did}:3:CL:999:default"
        cred_def_value = {
            "primary": {"n": "...", "s": "...", "r": "...", "revocation": None}
        }
        cred_def = {
            "ver": "1.0",
            "id": cred_def_id,
            "schemaId": "999",
            "type": "CL",
            "tag": "default",
            "value": cred_def_value,
        }
        cred_def_json = json.dumps(cred_def)

        mock_fetch_cred_def.return_value = None

        issuer = async_mock.MagicMock(IndyIssuer)
        issuer.create_and_store_credential_definition.side_effect = IndyIssuerError(
            "invalid structure"
        )
        ledger = IndySdkLedger(IndySdkLedgerPool("name", checked=True), mock_wallet)

        schema_id = "schema_issuer_did:name:1.0"
        tag = "default"

        async with ledger:
            mock_wallet.get_public_did = async_mock.CoroutineMock()
            mock_wallet.get_public_did.return_value = DIDInfo(
                self.test_did, self.test_verkey, None
            )

            with self.assertRaises(LedgerError):
                await ledger.create_and_send_credential_definition(
                    issuer, schema_id, None, tag
                )

    @async_mock.patch("aries_cloudagent.ledger.indy.IndySdkLedgerPool.context_open")
    @async_mock.patch("aries_cloudagent.ledger.indy.IndySdkLedgerPool.context_close")
    @async_mock.patch("aries_cloudagent.ledger.indy.IndySdkLedger._submit")
    @async_mock.patch("indy.ledger.build_get_cred_def_request")
    @async_mock.patch("indy.ledger.parse_get_cred_def_response")
    async def test_get_credential_definition(
        self,
        mock_parse_get_cred_def_resp,
        mock_build_get_cred_def_req,
        mock_submit,
        mock_close,
        mock_open,
    ):
        mock_wallet = async_mock.MagicMock()
        mock_wallet.get_public_did = async_mock.CoroutineMock()
        mock_did = mock_wallet.get_public_did.return_value

        mock_parse_get_cred_def_resp.return_value = (
            None,
            json.dumps({"result": {"seqNo": 1}}),
        )

        ledger = IndySdkLedger(
            IndySdkLedgerPool("name", checked=True, cache=InMemoryCache()), mock_wallet
        )

        async with ledger:
            response = await ledger.get_credential_definition("cred_def_id")

            mock_wallet.get_public_did.assert_called_once_with()
            mock_build_get_cred_def_req.assert_called_once_with(
                mock_did.did, "cred_def_id"
            )
            mock_submit.assert_called_once_with(
                mock_build_get_cred_def_req.return_value, sign_did=mock_did
            )
            mock_parse_get_cred_def_resp.assert_called_once_with(
                mock_submit.return_value
            )

            assert response == json.loads(mock_parse_get_cred_def_resp.return_value[1])

            response == await ledger.get_credential_definition(  # cover get-from-cache
                "cred_def_id"
            )
            assert response == json.loads(mock_parse_get_cred_def_resp.return_value[1])

    @async_mock.patch("aries_cloudagent.ledger.indy.IndySdkLedgerPool.context_open")
    @async_mock.patch("aries_cloudagent.ledger.indy.IndySdkLedgerPool.context_close")
    @async_mock.patch("aries_cloudagent.ledger.indy.IndySdkLedger._submit")
    @async_mock.patch("indy.ledger.build_get_cred_def_request")
    @async_mock.patch("indy.ledger.parse_get_cred_def_response")
    async def test_get_credential_definition_ledger_not_found(
        self,
        mock_parse_get_cred_def_resp,
        mock_build_get_cred_def_req,
        mock_submit,
        mock_close,
        mock_open,
    ):
        mock_wallet = async_mock.MagicMock()
        mock_wallet.get_public_did = async_mock.CoroutineMock()
        mock_did = mock_wallet.get_public_did.return_value

        mock_parse_get_cred_def_resp.side_effect = IndyError(
            error_code=ErrorCode.LedgerNotFound, error_details={"message": "not today"}
        )

        ledger = IndySdkLedger(IndySdkLedgerPool("name", checked=True), mock_wallet)

        async with ledger:
            response = await ledger.get_credential_definition("cred_def_id")

            mock_wallet.get_public_did.assert_called_once_with()
            mock_build_get_cred_def_req.assert_called_once_with(
                mock_did.did, "cred_def_id"
            )
            mock_submit.assert_called_once_with(
                mock_build_get_cred_def_req.return_value, sign_did=mock_did
            )
            mock_parse_get_cred_def_resp.assert_called_once_with(
                mock_submit.return_value
            )

            assert response is None

    @async_mock.patch("aries_cloudagent.ledger.indy.IndySdkLedgerPool.context_open")
    @async_mock.patch("aries_cloudagent.ledger.indy.IndySdkLedgerPool.context_close")
    @async_mock.patch("aries_cloudagent.ledger.indy.IndySdkLedger._submit")
    @async_mock.patch("indy.ledger.build_get_cred_def_request")
    @async_mock.patch("indy.ledger.parse_get_cred_def_response")
    async def test_fetch_credential_definition_ledger_x(
        self,
        mock_parse_get_cred_def_resp,
        mock_build_get_cred_def_req,
        mock_submit,
        mock_close,
        mock_open,
    ):
        mock_wallet = async_mock.MagicMock()
        mock_wallet.get_public_did = async_mock.CoroutineMock()
        mock_did = mock_wallet.get_public_did.return_value

        mock_parse_get_cred_def_resp.side_effect = IndyError(
            error_code=ErrorCode.CommonInvalidParam1,
            error_details={"message": "not today"},
        )

        ledger = IndySdkLedger(IndySdkLedgerPool("name", checked=True), mock_wallet)

        async with ledger:
            with self.assertRaises(LedgerError) as context:
                await ledger.fetch_credential_definition("cred_def_id")
            assert "not today" in str(context.exception)

    @async_mock.patch("aries_cloudagent.ledger.indy.IndySdkLedgerPool.context_open")
    @async_mock.patch("aries_cloudagent.ledger.indy.IndySdkLedgerPool.context_close")
    @async_mock.patch("indy.ledger.build_get_nym_request")
    @async_mock.patch("aries_cloudagent.ledger.indy.IndySdkLedger._submit")
    async def test_get_key_for_did(
        self, mock_submit, mock_build_get_nym_req, mock_close, mock_open
    ):
        mock_wallet = async_mock.MagicMock()

        mock_submit.return_value = json.dumps(
            {"result": {"data": json.dumps({"verkey": self.test_verkey})}}
        )
        ledger = IndySdkLedger(IndySdkLedgerPool("name", checked=True), mock_wallet)

        async with ledger:
            mock_wallet.get_public_did = async_mock.CoroutineMock(
                return_value=self.test_did_info
            )
            response = await ledger.get_key_for_did(self.test_did)

            assert mock_build_get_nym_req.called_once_with(
                self.test_did, ledger.did_to_nym(self.test_did)
            )
            assert mock_submit.called_once_with(
                mock_build_get_nym_req.return_value,
                sign_did=mock_wallet.get_public_did.return_value,
            )
            assert response == self.test_verkey

    @async_mock.patch("aries_cloudagent.ledger.indy.IndySdkLedgerPool.context_open")
    @async_mock.patch("aries_cloudagent.ledger.indy.IndySdkLedgerPool.context_close")
    @async_mock.patch("indy.ledger.build_get_attrib_request")
    @async_mock.patch("aries_cloudagent.ledger.indy.IndySdkLedger._submit")
    async def test_get_endpoint_for_did(
        self, mock_submit, mock_build_get_attrib_req, mock_close, mock_open
    ):
        mock_wallet = async_mock.MagicMock()

        endpoint = "http://aries.ca"
        mock_submit.return_value = json.dumps(
            {"result": {"data": json.dumps({"endpoint": {"endpoint": endpoint}})}}
        )
        ledger = IndySdkLedger(IndySdkLedgerPool("name", checked=True), mock_wallet)

        async with ledger:
            mock_wallet.get_public_did = async_mock.CoroutineMock(
                return_value=self.test_did_info
            )
            response = await ledger.get_endpoint_for_did(self.test_did)

            assert mock_build_get_attrib_req.called_once_with(
                self.test_did, ledger.did_to_nym(self.test_did), "endpoint", None, None
            )
            assert mock_submit.called_once_with(
                mock_build_get_attrib_req.return_value,
                sign_did=mock_wallet.get_public_did.return_value,
            )
            assert response == endpoint

    @async_mock.patch("aries_cloudagent.ledger.indy.IndySdkLedgerPool.context_open")
    @async_mock.patch("aries_cloudagent.ledger.indy.IndySdkLedgerPool.context_close")
    @async_mock.patch("indy.ledger.build_get_attrib_request")
    @async_mock.patch("aries_cloudagent.ledger.indy.IndySdkLedger._submit")
    async def test_get_endpoint_of_type_profile_for_did(
        self, mock_submit, mock_build_get_attrib_req, mock_close, mock_open
    ):
        mock_wallet = async_mock.MagicMock()

        endpoint = "http://company.com/masterdata"
        endpoint_type = EndpointType.PROFILE
        mock_submit.return_value = json.dumps(
            {
                "result": {
                    "data": json.dumps(
                        {"endpoint": {EndpointType.PROFILE.indy: endpoint}}
                    )
                }
            }
        )
        ledger = IndySdkLedger(IndySdkLedgerPool("name", checked=True), mock_wallet)

        async with ledger:
            mock_wallet.get_public_did = async_mock.CoroutineMock(
                return_value=self.test_did_info
            )
            response = await ledger.get_endpoint_for_did(self.test_did, endpoint_type)

            assert mock_build_get_attrib_req.called_once_with(
                self.test_did, ledger.did_to_nym(self.test_did), "endpoint", None, None
            )
            assert mock_submit.called_once_with(
                mock_build_get_attrib_req.return_value,
                sign_did=mock_wallet.get_public_did.return_value,
            )
            assert response == endpoint

    @async_mock.patch("aries_cloudagent.ledger.indy.IndySdkLedgerPool.context_open")
    @async_mock.patch("aries_cloudagent.ledger.indy.IndySdkLedgerPool.context_close")
    @async_mock.patch("indy.ledger.build_get_attrib_request")
    @async_mock.patch("aries_cloudagent.ledger.indy.IndySdkLedger._submit")
    async def test_get_all_endpoints_for_did(
        self, mock_submit, mock_build_get_attrib_req, mock_close, mock_open
    ):
        mock_wallet = async_mock.MagicMock()

        profile_endpoint = "http://company.com/masterdata"
        default_endpoint = "http://agent.company.com"
        data_json = json.dumps(
            {"endpoint": {"endpoint": default_endpoint, "profile": profile_endpoint}}
        )
        mock_submit.return_value = json.dumps({"result": {"data": data_json}})
        ledger = IndySdkLedger(IndySdkLedgerPool("name", checked=True), mock_wallet)

        async with ledger:
            mock_wallet.get_public_did = async_mock.CoroutineMock(
                return_value=self.test_did_info
            )
            response = await ledger.get_all_endpoints_for_did(self.test_did)

            assert mock_build_get_attrib_req.called_once_with(
                self.test_did, ledger.did_to_nym(self.test_did), "endpoint", None, None
            )
            assert mock_submit.called_once_with(
                mock_build_get_attrib_req.return_value,
                sign_did=mock_wallet.get_public_did.return_value,
            )
            assert response == json.loads(data_json).get("endpoint")

    @async_mock.patch("aries_cloudagent.ledger.indy.IndySdkLedgerPool.context_open")
    @async_mock.patch("aries_cloudagent.ledger.indy.IndySdkLedgerPool.context_close")
    @async_mock.patch("indy.ledger.build_get_attrib_request")
    @async_mock.patch("aries_cloudagent.ledger.indy.IndySdkLedger._submit")
    async def test_get_all_endpoints_for_did_none(
        self, mock_submit, mock_build_get_attrib_req, mock_close, mock_open
    ):
        mock_wallet = async_mock.MagicMock()

        profile_endpoint = "http://company.com/masterdata"
        default_endpoint = "http://agent.company.com"
        mock_submit.return_value = json.dumps({"result": {"data": None}})
        ledger = IndySdkLedger(IndySdkLedgerPool("name", checked=True), mock_wallet)

        async with ledger:
            mock_wallet.get_public_did = async_mock.CoroutineMock(
                return_value=self.test_did_info
            )
            response = await ledger.get_all_endpoints_for_did(self.test_did)

            assert mock_build_get_attrib_req.called_once_with(
                self.test_did, ledger.did_to_nym(self.test_did), "endpoint", None, None
            )
            assert mock_submit.called_once_with(
                mock_build_get_attrib_req.return_value,
                sign_did=mock_wallet.get_public_did.return_value,
            )
            assert response is None

    @async_mock.patch("aries_cloudagent.ledger.indy.IndySdkLedgerPool.context_open")
    @async_mock.patch("aries_cloudagent.ledger.indy.IndySdkLedgerPool.context_close")
    @async_mock.patch("indy.ledger.build_get_attrib_request")
    @async_mock.patch("aries_cloudagent.ledger.indy.IndySdkLedger._submit")
    async def test_get_endpoint_for_did_address_none(
        self, mock_submit, mock_build_get_attrib_req, mock_close, mock_open
    ):
        mock_wallet = async_mock.MagicMock()

        mock_submit.return_value = json.dumps(
            {"result": {"data": json.dumps({"endpoint": None})}}
        )
        ledger = IndySdkLedger(IndySdkLedgerPool("name", checked=True), mock_wallet)

        async with ledger:
            mock_wallet.get_public_did = async_mock.CoroutineMock(
                return_value=self.test_did_info
            )
            response = await ledger.get_endpoint_for_did(self.test_did)

            assert mock_build_get_attrib_req.called_once_with(
                self.test_did, ledger.did_to_nym(self.test_did), "endpoint", None, None
            )
            assert mock_submit.called_once_with(
                mock_build_get_attrib_req.return_value,
                sign_did=mock_wallet.get_public_did.return_value,
            )
            assert response is None

    @async_mock.patch("aries_cloudagent.ledger.indy.IndySdkLedgerPool.context_open")
    @async_mock.patch("aries_cloudagent.ledger.indy.IndySdkLedgerPool.context_close")
    @async_mock.patch("indy.ledger.build_get_attrib_request")
    @async_mock.patch("aries_cloudagent.ledger.indy.IndySdkLedger._submit")
    async def test_get_endpoint_for_did_no_endpoint(
        self, mock_submit, mock_build_get_attrib_req, mock_close, mock_open
    ):
        mock_wallet = async_mock.MagicMock()

        mock_submit.return_value = json.dumps({"result": {"data": None}})
        ledger = IndySdkLedger(IndySdkLedgerPool("name", checked=True), mock_wallet)

        async with ledger:
            mock_wallet.get_public_did = async_mock.CoroutineMock(
                return_value=self.test_did_info
            )
            response = await ledger.get_endpoint_for_did(self.test_did)

            assert mock_build_get_attrib_req.called_once_with(
                self.test_did, ledger.did_to_nym(self.test_did), "endpoint", None, None
            )
            assert mock_submit.called_once_with(
                mock_build_get_attrib_req.return_value,
                sign_did=mock_wallet.get_public_did.return_value,
            )
            assert response is None

    @async_mock.patch("aries_cloudagent.ledger.indy.IndySdkLedgerPool.context_open")
    @async_mock.patch("aries_cloudagent.ledger.indy.IndySdkLedgerPool.context_close")
    @async_mock.patch("indy.ledger.build_get_attrib_request")
    @async_mock.patch("indy.ledger.build_attrib_request")
    @async_mock.patch("aries_cloudagent.ledger.indy.IndySdkLedger._submit")
    async def test_update_endpoint_for_did(
        self,
        mock_submit,
        mock_build_attrib_req,
        mock_build_get_attrib_req,
        mock_close,
        mock_open,
    ):
        mock_wallet = async_mock.MagicMock()

        endpoint = ["http://old.aries.ca", "http://new.aries.ca"]
        mock_submit.side_effect = [
            json.dumps(
                {
                    "result": {
                        "data": json.dumps({"endpoint": {"endpoint": endpoint[i]}})
                    }
                }
            )
            for i in range(len(endpoint))
        ]
        ledger = IndySdkLedger(IndySdkLedgerPool("name", checked=True), mock_wallet)

        async with ledger:
            mock_wallet.get_public_did = async_mock.CoroutineMock(
                return_value=self.test_did_info
            )
            response = await ledger.update_endpoint_for_did(self.test_did, endpoint[1])

            assert mock_build_get_attrib_req.called_once_with(
                self.test_did, ledger.did_to_nym(self.test_did), "endpoint", None, None
            )
            mock_submit.assert_has_calls(
                [
                    async_mock.call(
                        mock_build_get_attrib_req.return_value,
                        sign_did=mock_wallet.get_public_did.return_value,
                    ),
                    async_mock.call(mock_build_attrib_req.return_value, True, True),
                ]
            )
            assert response

    @async_mock.patch("aries_cloudagent.ledger.indy.IndySdkLedgerPool.context_open")
    @async_mock.patch("aries_cloudagent.ledger.indy.IndySdkLedgerPool.context_close")
    @async_mock.patch("indy.ledger.build_get_attrib_request")
    @async_mock.patch("indy.ledger.build_attrib_request")
    @async_mock.patch("aries_cloudagent.ledger.indy.IndySdkLedger._submit")
    async def test_update_endpoint_for_did_no_prior_endpoints(
        self,
        mock_submit,
        mock_build_attrib_req,
        mock_build_get_attrib_req,
        mock_close,
        mock_open,
    ):
        mock_wallet = async_mock.MagicMock()

        endpoint = "http://new.aries.ca"
        ledger = IndySdkLedger(IndySdkLedgerPool("name", checked=True), mock_wallet)

        async with ledger:
            with async_mock.patch.object(
                ledger, "get_all_endpoints_for_did", async_mock.CoroutineMock()
            ) as mock_get_all:
                mock_get_all.return_value = None
                mock_wallet.get_public_did = async_mock.CoroutineMock(
                    return_value=self.test_did_info
                )
                response = await ledger.update_endpoint_for_did(self.test_did, endpoint)

                assert mock_build_get_attrib_req.called_once_with(
                    self.test_did,
                    ledger.did_to_nym(self.test_did),
                    "endpoint",
                    None,
                    None,
                )
                mock_submit.assert_has_calls(
                    [
                        async_mock.call(mock_build_attrib_req.return_value, True, True),
                    ]
                )
                assert response

    @async_mock.patch("aries_cloudagent.ledger.indy.IndySdkLedgerPool.context_open")
    @async_mock.patch("aries_cloudagent.ledger.indy.IndySdkLedgerPool.context_close")
    @async_mock.patch("indy.ledger.build_get_attrib_request")
    @async_mock.patch("indy.ledger.build_attrib_request")
    @async_mock.patch("aries_cloudagent.ledger.indy.IndySdkLedger._submit")
    async def test_update_endpoint_of_type_profile_for_did(
        self,
        mock_submit,
        mock_build_attrib_req,
        mock_build_get_attrib_req,
        mock_close,
        mock_open,
    ):
        mock_wallet = async_mock.MagicMock()

        endpoint = ["http://company.com/oldProfile", "http://company.com/newProfile"]
        endpoint_type = EndpointType.PROFILE
        mock_submit.side_effect = [
            json.dumps(
                {
                    "result": {
                        "data": json.dumps(
                            {"endpoint": {endpoint_type.indy: endpoint[i]}}
                        )
                    }
                }
            )
            for i in range(len(endpoint))
        ]
        ledger = IndySdkLedger(IndySdkLedgerPool("name", checked=True), mock_wallet)

        async with ledger:
            mock_wallet.get_public_did = async_mock.CoroutineMock(
                return_value=self.test_did_info
            )
            response = await ledger.update_endpoint_for_did(
                self.test_did, endpoint[1], endpoint_type
            )

            assert mock_build_get_attrib_req.called_once_with(
                self.test_did, ledger.did_to_nym(self.test_did), "endpoint", None, None
            )
            mock_submit.assert_has_calls(
                [
                    async_mock.call(
                        mock_build_get_attrib_req.return_value,
                        sign_did=mock_wallet.get_public_did.return_value,
                    ),
                    async_mock.call(mock_build_attrib_req.return_value, True, True),
                ]
            )
            assert response

    @async_mock.patch("aries_cloudagent.ledger.indy.IndySdkLedgerPool.context_open")
    @async_mock.patch("aries_cloudagent.ledger.indy.IndySdkLedgerPool.context_close")
    @async_mock.patch("indy.ledger.build_get_attrib_request")
    @async_mock.patch("aries_cloudagent.ledger.indy.IndySdkLedger._submit")
    async def test_update_endpoint_for_did_duplicate(
        self, mock_submit, mock_build_get_attrib_req, mock_close, mock_open
    ):
        mock_wallet = async_mock.MagicMock()

        endpoint = "http://aries.ca"
        mock_submit.return_value = json.dumps(
            {"result": {"data": json.dumps({"endpoint": {"endpoint": endpoint}})}}
        )
        ledger = IndySdkLedger(IndySdkLedgerPool("name", checked=True), mock_wallet)

        async with ledger:
            mock_wallet.get_public_did = async_mock.CoroutineMock(
                return_value=self.test_did_info
            )
            response = await ledger.update_endpoint_for_did(self.test_did, endpoint)

            assert mock_build_get_attrib_req.called_once_with(
                self.test_did, ledger.did_to_nym(self.test_did), "endpoint", None, None
            )
            assert mock_submit.called_once_with(
                mock_build_get_attrib_req.return_value,
                sign_did=mock_wallet.get_public_did.return_value,
            )
            assert not response

    @async_mock.patch("aries_cloudagent.ledger.indy.IndySdkLedgerPool.context_open")
    @async_mock.patch("aries_cloudagent.ledger.indy.IndySdkLedgerPool.context_close")
    @async_mock.patch("indy.ledger.build_get_attrib_request")
    @async_mock.patch("aries_cloudagent.ledger.indy.IndySdkLedger._submit")
    async def test_update_endpoint_for_did_read_only(
        self, mock_submit, mock_build_get_attrib_req, mock_close, mock_open
    ):
        mock_wallet = async_mock.MagicMock()

        endpoint = "http://aries.ca"
        mock_submit.return_value = json.dumps(
            {"result": {"data": json.dumps({"endpoint": {"endpoint": endpoint}})}}
        )
        ledger = IndySdkLedger(
            IndySdkLedgerPool("name", checked=True, read_only=True), mock_wallet
        )

        async with ledger:
            mock_wallet.get_public_did = async_mock.CoroutineMock(
                return_value=self.test_did_info
            )
            with self.assertRaises(LedgerError) as context:
                await ledger.update_endpoint_for_did(self.test_did, "distinct endpoint")
            assert "read only" in str(context.exception)

    @async_mock.patch("aries_cloudagent.ledger.indy.IndySdkLedgerPool.context_open")
    @async_mock.patch("aries_cloudagent.ledger.indy.IndySdkLedgerPool.context_close")
    @async_mock.patch("indy.ledger.build_nym_request")
    @async_mock.patch("aries_cloudagent.ledger.indy.IndySdkLedger._submit")
    async def test_register_nym(
        self, mock_submit, mock_build_nym_req, mock_close, mock_open
    ):
        mock_wallet = async_mock.MagicMock(
            type="indy",
            get_local_did=async_mock.CoroutineMock(),
            replace_local_did_metadata=async_mock.CoroutineMock(),
        )

        ledger = IndySdkLedger(IndySdkLedgerPool("name", checked=True), mock_wallet)

        async with ledger:
            mock_wallet.get_public_did = async_mock.CoroutineMock(
                return_value=self.test_did_info
            )
            await ledger.register_nym(self.test_did, self.test_verkey, "alias", None)

            assert mock_build_nym_req.called_once_with(
                self.test_did, self.test_did, self.test_verkey, "alias", None
            )
            assert mock_submit.called_once_with(
                mock_build_nym_req.return_value,
                True,
                True,
                sign_did=mock_wallet.get_public_did.return_value,
            )

    @async_mock.patch("aries_cloudagent.ledger.indy.IndySdkLedgerPool.context_open")
    @async_mock.patch("aries_cloudagent.ledger.indy.IndySdkLedgerPool.context_close")
    @async_mock.patch("indy.ledger.build_nym_request")
    @async_mock.patch("aries_cloudagent.ledger.indy.IndySdkLedger._submit")
    async def test_register_nym_ledger_x(
        self, mock_submit, mock_build_nym_req, mock_close, mock_open
    ):
        mock_wallet = async_mock.MagicMock()

        mock_build_nym_req.side_effect = IndyError(
            error_code=ErrorCode.CommonInvalidParam1,
            error_details={"message": "not today"},
        )

        ledger = IndySdkLedger(IndySdkLedgerPool("name", checked=True), mock_wallet)

        async with ledger:
            mock_wallet.get_public_did = async_mock.CoroutineMock(
                return_value=self.test_did_info
            )
            with self.assertRaises(LedgerError):
                await ledger.register_nym(
                    self.test_did, self.test_verkey, "alias", None
                )

    @async_mock.patch("aries_cloudagent.ledger.indy.IndySdkLedgerPool.context_open")
    @async_mock.patch("aries_cloudagent.ledger.indy.IndySdkLedgerPool.context_close")
    @async_mock.patch("indy.ledger.build_nym_request")
    @async_mock.patch("aries_cloudagent.ledger.indy.IndySdkLedger._submit")
    async def test_register_nym_read_only(
        self, mock_submit, mock_build_nym_req, mock_close, mock_open
    ):
        mock_wallet = async_mock.MagicMock()

        ledger = IndySdkLedger(
            IndySdkLedgerPool("name", checked=True, read_only=True), mock_wallet
        )

        async with ledger:
            mock_wallet.get_public_did = async_mock.CoroutineMock(
                return_value=self.test_did_info
            )
            with self.assertRaises(LedgerError) as context:
                await ledger.register_nym(
                    self.test_did, self.test_verkey, "alias", None
                )
            assert "read only" in str(context.exception)

    @async_mock.patch("aries_cloudagent.ledger.indy.IndySdkLedgerPool.context_open")
    @async_mock.patch("aries_cloudagent.ledger.indy.IndySdkLedgerPool.context_close")
    @async_mock.patch("indy.ledger.build_get_nym_request")
    @async_mock.patch("aries_cloudagent.ledger.indy.IndySdkLedger._submit")
    async def test_get_nym_role(
        self, mock_submit, mock_build_get_nym_req, mock_close, mock_open
    ):
        mock_wallet = async_mock.MagicMock()

        mock_submit.return_value = json.dumps(
            {
                "result": {
                    "dest": "GjZWsBLgZCR18aL468JAT7w9CZRiBnpxUPPgyQxh4voa",
                    "txnTime": 1597858571,
                    "reqId": 1597858571783588400,
                    "state_proof": {
                        "root_hash": "7K26MUQt8E2X1vsRJUmc2298VtY8YC5BSDfT5CRJeUDi",
                        "proof_nodes": "+QHo...",
                        "multi_signature": {
                            "participants": ["Node4", "Node3", "Node2"],
                            "value": {
                                "state_root_hash": "7K2...",
                                "pool_state_root_hash": "GT8...",
                                "ledger_id": 1,
                                "txn_root_hash": "Hnr...",
                                "timestamp": 1597858571,
                            },
                            "signature": "QuX...",
                        },
                    },
                    "data": json.dumps(
                        {
                            "dest": "GjZWsBLgZCR18aL468JAT7w9CZRiBnpxUPPgyQxh4voa",
                            "identifier": "V4SGRU86Z58d6TV7PBUe6f",
                            "role": 101,
                            "seqNo": 11,
                            "txnTime": 1597858571,
                            "verkey": "GjZWsBLgZCR18aL468JAT7w9CZRiBnpxUPPgyQxh4voa",
                        }
                    ),
                    "seqNo": 11,
                    "identifier": "GjZWsBLgZCR18aL468JAT7w9CZRiBnpxUPPgyQxh4voa",
                    "type": "105",
                },
                "op": "REPLY",
            }
        )

        ledger = IndySdkLedger(IndySdkLedgerPool("name", checked=True), mock_wallet)

        async with ledger:
            mock_wallet.get_public_did = async_mock.CoroutineMock(
                return_value=self.test_did_info
            )
            assert await ledger.get_nym_role(self.test_did) == Role.ENDORSER

            assert mock_build_get_nym_req.called_once_with(self.test_did, self.test_did)
            assert mock_submit.called_once_with(mock_build_get_nym_req.return_value)

    @async_mock.patch("aries_cloudagent.ledger.indy.IndySdkLedgerPool.context_open")
    @async_mock.patch("aries_cloudagent.ledger.indy.IndySdkLedgerPool.context_close")
    @async_mock.patch("indy.ledger.build_get_nym_request")
    async def test_get_nym_role_indy_x(
        self, mock_build_get_nym_req, mock_close, mock_open
    ):
        mock_wallet = async_mock.MagicMock()

        mock_build_get_nym_req.side_effect = IndyError(
            error_code=ErrorCode.CommonInvalidParam1,
            error_details={"message": "not today"},
        )
        ledger = IndySdkLedger(IndySdkLedgerPool("name", checked=True), mock_wallet)

        async with ledger:
            mock_wallet.get_public_did = async_mock.CoroutineMock(
                return_value=self.test_did_info
            )

            with self.assertRaises(LedgerError) as context:
                await ledger.get_nym_role(self.test_did)
            assert "not today" in context.exception.message

    @async_mock.patch("aries_cloudagent.ledger.indy.IndySdkLedgerPool.context_open")
    @async_mock.patch("aries_cloudagent.ledger.indy.IndySdkLedgerPool.context_close")
    @async_mock.patch("indy.ledger.build_get_nym_request")
    @async_mock.patch("aries_cloudagent.ledger.indy.IndySdkLedger._submit")
    async def test_get_nym_role_did_not_public_x(
        self, mock_submit, mock_build_get_nym_req, mock_close, mock_open
    ):
        mock_wallet = async_mock.MagicMock()

        mock_submit.return_value = json.dumps(
            {
                "result": {
                    "dest": "GjZWsBLgZCR18aL468JAT7w9CZRiBnpxUPPgyQxh4voa",
                    "txnTime": 1597858571,
                    "reqId": 1597858571783588400,
                    "state_proof": {
                        "root_hash": "7K26MUQt8E2X1vsRJUmc2298VtY8YC5BSDfT5CRJeUDi",
                        "proof_nodes": "+QHo...",
                        "multi_signature": {
                            "participants": ["Node4", "Node3", "Node2"],
                            "value": {
                                "state_root_hash": "7K2...",
                                "pool_state_root_hash": "GT8...",
                                "ledger_id": 1,
                                "txn_root_hash": "Hnr...",
                                "timestamp": 1597858571,
                            },
                            "signature": "QuX...",
                        },
                    },
                    "data": json.dumps(None),
                    "seqNo": 11,
                    "identifier": "GjZWsBLgZCR18aL468JAT7w9CZRiBnpxUPPgyQxh4voa",
                    "type": "105",
                },
                "op": "REPLY",
            }
        )

        ledger = IndySdkLedger(IndySdkLedgerPool("name", checked=True), mock_wallet)

        async with ledger:
            mock_wallet.get_public_did = async_mock.CoroutineMock(
                return_value=self.test_did_info
            )
            with self.assertRaises(BadLedgerRequestError):
                await ledger.get_nym_role(self.test_did)

    @async_mock.patch("aries_cloudagent.ledger.indy.IndySdkLedgerPool.context_open")
    @async_mock.patch("aries_cloudagent.ledger.indy.IndySdkLedgerPool.context_close")
    @async_mock.patch("indy.ledger.build_get_nym_request")
    @async_mock.patch("indy.ledger.build_get_txn_request")
    @async_mock.patch("aries_cloudagent.ledger.indy.IndySdkLedger.register_nym")
    @async_mock.patch("aries_cloudagent.ledger.indy.IndySdkLedger._submit")
    async def test_rotate_public_did_keypair(
        self,
        mock_submit,
        mock_register_nym,
        mock_build_get_txn_request,
        mock_build_get_nym_request,
        mock_close,
        mock_open,
    ):
        mock_wallet = async_mock.MagicMock(
            get_public_did=async_mock.CoroutineMock(return_value=self.test_did_info),
            rotate_did_keypair_start=async_mock.CoroutineMock(
                return_value=self.test_verkey
            ),
            rotate_did_keypair_apply=async_mock.CoroutineMock(return_value=None),
        )
        mock_submit.side_effect = [
            json.dumps({"result": {"data": json.dumps({"seqNo": 1234})}}),
            json.dumps(
                {
                    "result": {
                        "data": {"txn": {"data": {"role": "101", "alias": "Billy"}}}
                    }
                }
            ),
        ]

        ledger = IndySdkLedger(IndySdkLedgerPool("name", checked=True), mock_wallet)
        async with ledger:
            await ledger.rotate_public_did_keypair()

    @async_mock.patch("aries_cloudagent.ledger.indy.IndySdkLedgerPool.context_open")
    @async_mock.patch("aries_cloudagent.ledger.indy.IndySdkLedgerPool.context_close")
    @async_mock.patch("indy.ledger.build_get_nym_request")
    @async_mock.patch("aries_cloudagent.ledger.indy.IndySdkLedger._submit")
    async def test_rotate_public_did_keypair_no_nym(
        self, mock_submit, mock_build_get_nym_request, mock_close, mock_open
    ):
        mock_wallet = async_mock.MagicMock(
            get_public_did=async_mock.CoroutineMock(return_value=self.test_did_info),
            rotate_did_keypair_start=async_mock.CoroutineMock(
                return_value=self.test_verkey
            ),
            rotate_did_keypair_apply=async_mock.CoroutineMock(return_value=None),
        )
        mock_submit.return_value = json.dumps({"result": {"data": json.dumps(None)}})

        ledger = IndySdkLedger(IndySdkLedgerPool("name", checked=True), mock_wallet)
        async with ledger:
            with self.assertRaises(BadLedgerRequestError):
                await ledger.rotate_public_did_keypair()

    @async_mock.patch("aries_cloudagent.ledger.indy.IndySdkLedgerPool.context_open")
    @async_mock.patch("aries_cloudagent.ledger.indy.IndySdkLedgerPool.context_close")
    @async_mock.patch("indy.ledger.build_get_nym_request")
    @async_mock.patch("indy.ledger.build_get_txn_request")
    @async_mock.patch("aries_cloudagent.ledger.indy.IndySdkLedger.register_nym")
    @async_mock.patch("aries_cloudagent.ledger.indy.IndySdkLedger._submit")
    async def test_rotate_public_did_keypair_corrupt_nym_txn(
        self,
        mock_submit,
        mock_register_nym,
        mock_build_get_txn_request,
        mock_build_get_nym_request,
        mock_close,
        mock_open,
    ):
        mock_wallet = async_mock.MagicMock(
            get_public_did=async_mock.CoroutineMock(return_value=self.test_did_info),
            rotate_did_keypair_start=async_mock.CoroutineMock(
                return_value=self.test_verkey
            ),
            rotate_did_keypair_apply=async_mock.CoroutineMock(return_value=None),
        )
        mock_submit.side_effect = [
            json.dumps({"result": {"data": json.dumps({"seqNo": 1234})}}),
            json.dumps({"result": {"data": None}}),
        ]

        ledger = IndySdkLedger(IndySdkLedgerPool("name", checked=True), mock_wallet)
        async with ledger:
            with self.assertRaises(BadLedgerRequestError):
                await ledger.rotate_public_did_keypair()

    @async_mock.patch("aries_cloudagent.ledger.indy.IndySdkLedgerPool.context_open")
    @async_mock.patch("aries_cloudagent.ledger.indy.IndySdkLedgerPool.context_close")
    @async_mock.patch("aries_cloudagent.ledger.indy.IndySdkLedger._submit")
    @async_mock.patch("indy.ledger.build_get_revoc_reg_def_request")
    @async_mock.patch("indy.ledger.parse_get_revoc_reg_def_response")
    async def test_get_revoc_reg_def(
        self,
        mock_indy_parse_get_rrdef_resp,
        mock_indy_build_get_rrdef_req,
        mock_submit,
        mock_close,
        mock_open,
    ):
        mock_wallet = async_mock.MagicMock()
<<<<<<< HEAD
        mock_wallet.type = "indy"
        mock_indy_parse_get_rrdef_resp.return_value = (
            "rr-id",
            json.dumps({"...": "..."}),
        )
        mock_submit.return_value = json.dumps({"result": {"txnTime": 1234567890}})
=======
        mock_indy_parse_get_rrdef_resp.return_value = ("rr-id", '{"hello": "world"}')
>>>>>>> 3d7cdd3c

        ledger = IndySdkLedger(
            IndySdkLedgerPool("name", checked=True, read_only=True), mock_wallet
        )

        async with ledger:
            mock_wallet.get_public_did = async_mock.CoroutineMock(
                return_value=self.test_did_info
            )

            result = await ledger.get_revoc_reg_def("rr-id")
            assert result == {"...": "...", "txnTime": 1234567890}

    @async_mock.patch("aries_cloudagent.ledger.indy.IndySdkLedgerPool.context_open")
    @async_mock.patch("aries_cloudagent.ledger.indy.IndySdkLedgerPool.context_close")
    @async_mock.patch("aries_cloudagent.ledger.indy.IndySdkLedger._submit")
    @async_mock.patch("indy.ledger.build_get_revoc_reg_def_request")
    async def test_get_revoc_reg_def_indy_x(
        self, mock_indy_build_get_rrdef_req, mock_submit, mock_close, mock_open
    ):
        mock_wallet = async_mock.MagicMock()
        mock_indy_build_get_rrdef_req.side_effect = IndyError(
            error_code=ErrorCode.CommonInvalidParam1,
            error_details={"message": "not today"},
        )

        ledger = IndySdkLedger(
            IndySdkLedgerPool("name", checked=True, read_only=True), mock_wallet
        )

        async with ledger:
            mock_wallet.get_public_did = async_mock.CoroutineMock(
                return_value=self.test_did_info
            )

            with self.assertRaises(IndyError) as context:
                await ledger.get_revoc_reg_def("rr-id")
            assert "not today" in context.exception.message

    @async_mock.patch("aries_cloudagent.ledger.indy.IndySdkLedgerPool.context_open")
    @async_mock.patch("aries_cloudagent.ledger.indy.IndySdkLedgerPool.context_close")
    @async_mock.patch("aries_cloudagent.ledger.indy.IndySdkLedger._submit")
    @async_mock.patch("indy.ledger.build_get_revoc_reg_request")
    @async_mock.patch("indy.ledger.parse_get_revoc_reg_response")
    async def test_get_revoc_reg_entry(
        self,
        mock_indy_parse_get_rr_resp,
        mock_indy_build_get_rr_req,
        mock_submit,
        mock_close,
        mock_open,
    ):
        mock_wallet = async_mock.MagicMock()
        mock_wallet.get_public_did = async_mock.CoroutineMock(
            return_value=self.test_did_info
        )
        mock_indy_parse_get_rr_resp.return_value = (
            "rr-id",
            '{"hello": "world"}',
            1234567890,
        )

        ledger = IndySdkLedger(
            IndySdkLedgerPool("name", checked=True, read_only=True), mock_wallet
        )

        async with ledger:
            (result, _) = await ledger.get_revoc_reg_entry("rr-id", 1234567890)
            assert result == {"hello": "world"}

    @async_mock.patch("aries_cloudagent.ledger.indy.IndySdkLedgerPool.context_open")
    @async_mock.patch("aries_cloudagent.ledger.indy.IndySdkLedgerPool.context_close")
    @async_mock.patch("aries_cloudagent.ledger.indy.IndySdkLedger._submit")
    @async_mock.patch("indy.ledger.build_get_revoc_reg_request")
    @async_mock.patch("indy.ledger.parse_get_revoc_reg_response")
    async def test_get_revoc_reg_entry_x(
        self,
        mock_indy_parse_get_rr_resp,
        mock_indy_build_get_rr_req,
        mock_submit,
        mock_close,
        mock_open,
    ):
        mock_wallet = async_mock.MagicMock()
        mock_wallet.get_public_did = async_mock.CoroutineMock(
            return_value=self.test_did_info
        )
        mock_indy_parse_get_rr_resp.side_effect = IndyError(
            error_code=ErrorCode.PoolLedgerTimeout,
            error_details={"message": "bye"},
        )
        ledger = IndySdkLedger(
            IndySdkLedgerPool("name", checked=True, read_only=True), mock_wallet
        )

        with self.assertRaises(LedgerError):
            async with ledger:
                await ledger.get_revoc_reg_entry("rr-id", 1234567890)

    @async_mock.patch("aries_cloudagent.ledger.indy.IndySdkLedgerPool.context_open")
    @async_mock.patch("aries_cloudagent.ledger.indy.IndySdkLedgerPool.context_close")
    @async_mock.patch("aries_cloudagent.ledger.indy.IndySdkLedger._submit")
    @async_mock.patch("indy.ledger.build_get_revoc_reg_delta_request")
    @async_mock.patch("indy.ledger.parse_get_revoc_reg_delta_response")
    async def test_get_revoc_reg_delta(
        self,
        mock_indy_parse_get_rrd_resp,
        mock_indy_build_get_rrd_req,
        mock_submit,
        mock_close,
        mock_open,
    ):
        mock_wallet = async_mock.MagicMock()
        mock_indy_parse_get_rrd_resp.return_value = (
            "rr-id",
            '{"hello": "world"}',
            1234567890,
        )

        ledger = IndySdkLedger(
            IndySdkLedgerPool("name", checked=True, read_only=True), mock_wallet
        )

        async with ledger:
            mock_wallet.get_public_did = async_mock.CoroutineMock(
                return_value=self.test_did_info
            )

            (result, _) = await ledger.get_revoc_reg_delta("rr-id")
            assert result == {"hello": "world"}

    @async_mock.patch("aries_cloudagent.ledger.indy.IndySdkLedgerPool.context_open")
    @async_mock.patch("aries_cloudagent.ledger.indy.IndySdkLedgerPool.context_close")
    @async_mock.patch("aries_cloudagent.ledger.indy.IndySdkLedger._submit")
    @async_mock.patch("indy.ledger.build_revoc_reg_def_request")
    async def test_send_revoc_reg_def_public_did(
        self, mock_indy_build_rrdef_req, mock_submit, mock_close, mock_open
    ):
        mock_wallet = async_mock.MagicMock()
        mock_indy_build_rrdef_req.return_value = '{"hello": "world"}'

        ledger = IndySdkLedger(
            IndySdkLedgerPool("name", checked=True, read_only=True), mock_wallet
        )

        async with ledger:
            mock_wallet.get_public_did = async_mock.CoroutineMock(
                return_value=self.test_did_info
            )
            await ledger.send_revoc_reg_def({"rr": "def"}, issuer_did=None)
            mock_wallet.get_public_did.assert_called_once()
            assert not mock_wallet.get_local_did.called
            mock_submit.assert_called_once_with(
                mock_indy_build_rrdef_req.return_value, True, True, self.test_did_info
            )

    @async_mock.patch("aries_cloudagent.ledger.indy.IndySdkLedgerPool.context_open")
    @async_mock.patch("aries_cloudagent.ledger.indy.IndySdkLedgerPool.context_close")
    @async_mock.patch("aries_cloudagent.ledger.indy.IndySdkLedger._submit")
    @async_mock.patch("indy.ledger.build_revoc_reg_def_request")
    async def test_send_revoc_reg_def_local_did(
        self, mock_indy_build_rrdef_req, mock_submit, mock_close, mock_open
    ):
        mock_wallet = async_mock.MagicMock()
        mock_indy_build_rrdef_req.return_value = '{"hello": "world"}'

        ledger = IndySdkLedger(
            IndySdkLedgerPool("name", checked=True, read_only=True), mock_wallet
        )

        async with ledger:
            mock_wallet.get_local_did = async_mock.CoroutineMock(
                return_value=self.test_did_info
            )
            await ledger.send_revoc_reg_def({"rr": "def"}, issuer_did=self.test_did)
            mock_wallet.get_local_did.assert_called_once_with(self.test_did)
            assert not mock_wallet.get_public_did.called
            mock_submit.assert_called_once_with(
                mock_indy_build_rrdef_req.return_value, True, True, self.test_did_info
            )

    @async_mock.patch("aries_cloudagent.ledger.indy.IndySdkLedgerPool.context_open")
    @async_mock.patch("aries_cloudagent.ledger.indy.IndySdkLedgerPool.context_close")
    @async_mock.patch("aries_cloudagent.ledger.indy.IndySdkLedger._submit")
    @async_mock.patch("indy.ledger.build_revoc_reg_def_request")
    async def test_send_revoc_reg_def_x_no_did(
        self, mock_indy_build_rrdef_req, mock_submit, mock_close, mock_open
    ):
        mock_wallet = async_mock.MagicMock()
        mock_indy_build_rrdef_req.return_value = '{"hello": "world"}'

        ledger = IndySdkLedger(
            IndySdkLedgerPool("name", checked=True, read_only=True), mock_wallet
        )

        async with ledger:
            mock_wallet.get_local_did = async_mock.CoroutineMock(return_value=None)
            with self.assertRaises(LedgerTransactionError) as context:
                await ledger.send_revoc_reg_def({"rr": "def"}, issuer_did=self.test_did)
            assert "No issuer DID found for revocation registry definition" in str(
                context.exception
            )

    @async_mock.patch("aries_cloudagent.ledger.indy.IndySdkLedgerPool.context_open")
    @async_mock.patch("aries_cloudagent.ledger.indy.IndySdkLedgerPool.context_close")
    @async_mock.patch("aries_cloudagent.ledger.indy.IndySdkLedger._submit")
    @async_mock.patch("indy.ledger.build_revoc_reg_entry_request")
    async def test_send_revoc_reg_entry_public_did(
        self, mock_indy_build_rre_req, mock_submit, mock_close, mock_open
    ):
        mock_wallet = async_mock.MagicMock()
        mock_indy_build_rre_req.return_value = '{"hello": "world"}'

        ledger = IndySdkLedger(
            IndySdkLedgerPool("name", checked=True, read_only=True), mock_wallet
        )

        async with ledger:
            mock_wallet.get_public_did = async_mock.CoroutineMock(
                return_value=self.test_did_info
            )
            await ledger.send_revoc_reg_entry(
                "rr-id", "CL_ACCUM", {"rev-reg": "entry"}, issuer_did=None
            )
            mock_wallet.get_public_did.assert_called_once()
            assert not mock_wallet.get_local_did.called
            mock_submit.assert_called_once_with(
                mock_indy_build_rre_req.return_value, True, True, self.test_did_info
            )

    @async_mock.patch("aries_cloudagent.ledger.indy.IndySdkLedgerPool.context_open")
    @async_mock.patch("aries_cloudagent.ledger.indy.IndySdkLedgerPool.context_close")
    @async_mock.patch("aries_cloudagent.ledger.indy.IndySdkLedger._submit")
    @async_mock.patch("indy.ledger.build_revoc_reg_entry_request")
    async def test_send_revoc_reg_entry_local_did(
        self, mock_indy_build_rre_req, mock_submit, mock_close, mock_open
    ):
        mock_wallet = async_mock.MagicMock()
        mock_indy_build_rre_req.return_value = '{"hello": "world"}'

        ledger = IndySdkLedger(
            IndySdkLedgerPool("name", checked=True, read_only=True), mock_wallet
        )

        async with ledger:
            mock_wallet.get_local_did = async_mock.CoroutineMock(
                return_value=self.test_did_info
            )
            result = await ledger.send_revoc_reg_entry(
                "rr-id", "CL_ACCUM", {"rev-reg": "entry"}, issuer_did=self.test_did
            )
            mock_wallet.get_local_did.assert_called_once_with(self.test_did)
            assert not mock_wallet.get_public_did.called
            mock_submit.assert_called_once_with(
                mock_indy_build_rre_req.return_value, True, True, self.test_did_info
            )

    @async_mock.patch("aries_cloudagent.ledger.indy.IndySdkLedgerPool.context_open")
    @async_mock.patch("aries_cloudagent.ledger.indy.IndySdkLedgerPool.context_close")
    @async_mock.patch("aries_cloudagent.ledger.indy.IndySdkLedger._submit")
    @async_mock.patch("indy.ledger.build_revoc_reg_entry_request")
    async def test_send_revoc_reg_entry_x_no_did(
        self, mock_indy_build_rre_req, mock_submit, mock_close, mock_open
    ):
        mock_wallet = async_mock.MagicMock()
        mock_indy_build_rre_req.return_value = '{"hello": "world"}'

        ledger = IndySdkLedger(
            IndySdkLedgerPool("name", checked=True, read_only=True), mock_wallet
        )

        async with ledger:
            mock_wallet.get_local_did = async_mock.CoroutineMock(return_value=None)
            with self.assertRaises(LedgerTransactionError) as context:
                await ledger.send_revoc_reg_entry(
                    "rr-id", "CL_ACCUM", {"rev-reg": "entry"}, issuer_did=self.test_did
                )
            assert "No issuer DID found for revocation registry entry" in str(
                context.exception
            )

    @async_mock.patch("indy.pool.open_pool_ledger")
    @async_mock.patch("indy.pool.close_pool_ledger")
    async def test_taa_digest_bad_value(
        self,
        mock_close_pool,
        mock_open_ledger,
    ):
        mock_wallet = async_mock.MagicMock()

        ledger = IndySdkLedger(IndySdkLedgerPool("name", checked=True), mock_wallet)

        async with ledger:
            mock_wallet.get_public_did = async_mock.CoroutineMock(
                return_value=self.test_did_info
            )

            with self.assertRaises(ValueError):
                await ledger.taa_digest(None, None)

    @async_mock.patch("aries_cloudagent.ledger.indy.IndySdkLedgerPool.context_open")
    @async_mock.patch("aries_cloudagent.ledger.indy.IndySdkLedgerPool.context_close")
    @async_mock.patch("indy.ledger.build_get_acceptance_mechanisms_request")
    @async_mock.patch("indy.ledger.build_get_txn_author_agreement_request")
    @async_mock.patch("aries_cloudagent.ledger.indy.IndySdkLedger._submit")
    async def test_get_txn_author_agreement(
        self,
        mock_submit,
        mock_build_get_taa_req,
        mock_build_get_acc_mech_req,
        mock_close,
        mock_open,
    ):
        mock_wallet = async_mock.MagicMock()

        txn_result_data = {"text": "text", "version": "1.0"}
        mock_submit.side_effect = [
            json.dumps({"result": {"data": txn_result_data}}) for i in range(2)
        ]

        ledger = IndySdkLedger(IndySdkLedgerPool("name", checked=True), mock_wallet)

        async with ledger:
            mock_wallet.get_public_did = async_mock.CoroutineMock(
                return_value=self.test_did_info
            )
            response = await ledger.get_txn_author_agreement(reload=True)

            assert mock_build_get_acc_mech_req.called_once_with(
                self.test_did, None, None
            )
            assert mock_build_get_taa_req.called_once_with(self.test_did, None)
            mock_submit.assert_has_calls(
                [
                    async_mock.call(
                        mock_build_get_acc_mech_req.return_value,
                        sign_did=mock_wallet.get_public_did.return_value,
                    ),
                    async_mock.call(
                        mock_build_get_taa_req.return_value,
                        sign_did=mock_wallet.get_public_did.return_value,
                    ),
                ]
            )
            assert response == {
                "aml_record": txn_result_data,
                "taa_record": {
                    **txn_result_data,
                    "digest": ledger.taa_digest(
                        txn_result_data["version"], txn_result_data["text"]
                    ),
                },
                "taa_required": True,
            }

    @async_mock.patch("aries_cloudagent.ledger.indy.IndySdkLedgerPool.context_open")
    @async_mock.patch("aries_cloudagent.ledger.indy.IndySdkLedgerPool.context_close")
    @async_mock.patch("aries_cloudagent.storage.indy.IndySdkStorage.add_record")
    @async_mock.patch("aries_cloudagent.storage.indy.IndySdkStorage.search_records")
    async def test_accept_and_get_latest_txn_author_agreement(
        self, mock_search_records, mock_add_record, mock_close, mock_open
    ):
        mock_wallet = async_mock.MagicMock()

        ledger = IndySdkLedger(
            IndySdkLedgerPool("name", checked=True, cache=InMemoryCache()), mock_wallet
        )

        accept_time = ledger.taa_rough_timestamp()
        taa_record = {
            "text": "text",
            "version": "1.0",
            "digest": "abcd1234",
        }
        acceptance = {
            "text": taa_record["text"],
            "version": taa_record["version"],
            "digest": taa_record["digest"],
            "mechanism": "dummy",
            "time": accept_time,
        }

        mock_search_records.return_value.fetch_all = async_mock.CoroutineMock(
            return_value=[
                StorageRecord(
                    TAA_ACCEPTED_RECORD_TYPE,
                    json.dumps(acceptance),
                    {"pool_name": ledger.pool_name},
                )
            ]
        )

        async with ledger:
            await ledger.accept_txn_author_agreement(
                taa_record=taa_record, mechanism="dummy", accept_time=None
            )

            await ledger.pool.cache.clear(
                f"{TAA_ACCEPTED_RECORD_TYPE}::{ledger.pool_name}"
            )
            for i in range(2):  # populate, then get from, cache
                response = await ledger.get_latest_txn_author_acceptance()
                assert response == acceptance

    @async_mock.patch("aries_cloudagent.ledger.indy.IndySdkLedgerPool.context_open")
    @async_mock.patch("aries_cloudagent.ledger.indy.IndySdkLedgerPool.context_close")
    @async_mock.patch("aries_cloudagent.storage.indy.IndySdkStorage.search_records")
    async def test_get_latest_txn_author_agreement_none(
        self, mock_search_records, mock_close, mock_open
    ):
        mock_wallet = async_mock.MagicMock()

        ledger = IndySdkLedger(
            IndySdkLedgerPool("name", checked=True, cache=InMemoryCache()), mock_wallet
        )

        mock_search_records.return_value.fetch_all = async_mock.CoroutineMock(
            return_value=[]
        )

        async with ledger:
            await ledger.pool.cache.clear(
                f"{TAA_ACCEPTED_RECORD_TYPE}::{ledger.pool_name}"
            )
            response = await ledger.get_latest_txn_author_acceptance()
            assert response == {}

    @async_mock.patch("aries_cloudagent.ledger.indy.IndySdkLedgerPool.context_open")
    @async_mock.patch("aries_cloudagent.ledger.indy.IndySdkLedgerPool.context_close")
    @async_mock.patch("aries_cloudagent.ledger.indy.IndySdkLedger.get_schema")
    async def test_credential_definition_id2schema_id(
        self, mock_get_schema, mock_close, mock_open
    ):
        mock_wallet = async_mock.MagicMock()

        S_ID = f"{TestIndySdkLedger.test_did}:2:favourite_drink:1.0"
        SEQ_NO = "9999"
        mock_get_schema.return_value = {"id": S_ID}

        ledger = IndySdkLedger(
            IndySdkLedgerPool("name", checked=True, cache=InMemoryCache()), mock_wallet
        )

        async with ledger:
            s_id_short = await ledger.credential_definition_id2schema_id(
                f"{TestIndySdkLedger.test_did}:3:CL:{SEQ_NO}:tag"
            )

            mock_get_schema.assert_called_once_with(SEQ_NO)

            assert s_id_short == S_ID
            s_id_long = await ledger.credential_definition_id2schema_id(
                f"{TestIndySdkLedger.test_did}:3:CL:{s_id_short}:tag"
            )
            assert s_id_long == s_id_short

    def test_error_handler(self):
        try:  # with self.assertRaises() makes a copy of exception, loses traceback!
            with IndyErrorHandler("message", LedgerTransactionError):
                try:
                    1 / 0
                except ZeroDivisionError as zx:
                    ix = IndyError(error_code=1, error_details={"message": "bye"})
                    ix.__traceback__ = zx.__traceback__
                    raise ix
        except LedgerTransactionError as err:
            assert type(err) == LedgerTransactionError
            assert type(err.__cause__) == IndyError
            assert err.__traceback__
            assert "bye" in err.message<|MERGE_RESOLUTION|>--- conflicted
+++ resolved
@@ -2441,16 +2441,11 @@
         mock_open,
     ):
         mock_wallet = async_mock.MagicMock()
-<<<<<<< HEAD
-        mock_wallet.type = "indy"
         mock_indy_parse_get_rrdef_resp.return_value = (
             "rr-id",
             json.dumps({"...": "..."}),
         )
         mock_submit.return_value = json.dumps({"result": {"txnTime": 1234567890}})
-=======
-        mock_indy_parse_get_rrdef_resp.return_value = ("rr-id", '{"hello": "world"}')
->>>>>>> 3d7cdd3c
 
         ledger = IndySdkLedger(
             IndySdkLedgerPool("name", checked=True, read_only=True), mock_wallet
