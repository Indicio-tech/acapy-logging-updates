from asynctest import TestCase as AsyncTestCase

from ...config.base import InjectionError
from ...config.injection_context import InjectionContext

from ..error import ProfileSessionInactiveError
from ..profile import Profile, ProfileManagerProvider, ProfileSession


class MockProfile(Profile):
    def session(self, context: InjectionContext = None) -> ProfileSession:
        """Start a new interactive session with no transaction support requested."""

    def transaction(self, context: InjectionContext = None) -> ProfileSession:
        """
        Start a new interactive session with commit and rollback support.

        If the current backend does not support transactions, then commit
        and rollback operations of the session will not have any effect.
        """


class TestProfileSession(AsyncTestCase):
    async def test_session_active(self):
        profile = MockProfile()
        session = ProfileSession(profile)

        self.assertEqual(session.active, False)
        with self.assertRaises(ProfileSessionInactiveError):
            await session.commit()
        with self.assertRaises(ProfileSessionInactiveError):
            await session.rollback()
        with self.assertRaises(ProfileSessionInactiveError):
<<<<<<< HEAD
            session.inject(dict)
=======
            await session.inject(dict)
        assert profile.inject(dict, required=False) is None
>>>>>>> 5ab210f2

        await session.__aenter__()

        self.assertEqual(session.active, True)
        session.context.injector.bind_instance(dict, dict())
        assert session.inject(dict, required=False) is not None
        assert profile.inject(dict, required=False) is None

        await session.__aexit__(None, None, None)

        self.assertEqual(session.active, False)

        session2 = ProfileSession(profile)
        self.assertEqual(session2.active, False)
        assert (await session2) is session2
        self.assertEqual(session2.active, True)


class TestProfileManagerProvider(AsyncTestCase):
    async def test_basic_wallet_type(self):
        context = InjectionContext()
        provider = ProfileManagerProvider(context)
        context.settings["wallet.type"] = "basic"

        self.assertEqual(
            provider.provide(context.settings, context.injector).__class__.__name__,
            "InMemoryProfileManager",
        )

        context.settings["wallet.type"] = "in_memory"

        self.assertEqual(
            provider.provide(context.settings, context.injector).__class__.__name__,
            "InMemoryProfileManager",
        )

    async def test_invalid_wallet_type(self):
        context = InjectionContext()
        provider = ProfileManagerProvider(context)
        context.settings["wallet.type"] = "invalid-type"

        with self.assertRaises(InjectionError):
            provider.provide(context.settings, context.injector)<|MERGE_RESOLUTION|>--- conflicted
+++ resolved
@@ -31,12 +31,8 @@
         with self.assertRaises(ProfileSessionInactiveError):
             await session.rollback()
         with self.assertRaises(ProfileSessionInactiveError):
-<<<<<<< HEAD
             session.inject(dict)
-=======
-            await session.inject(dict)
         assert profile.inject(dict, required=False) is None
->>>>>>> 5ab210f2
 
         await session.__aenter__()
 
